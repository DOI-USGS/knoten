name: knoten
channels:
  - conda-forge
  - usgs-astrogeology
dependencies:
  - python >= 3
  - coveralls
  - csmapi
  - gdal
  - jinja2
  - numpy
  - pytest
  - pyproj
  - requests
  - scipy
<<<<<<< HEAD
  - matplotlib
=======
  - shapely
>>>>>>> 45695815
<|MERGE_RESOLUTION|>--- conflicted
+++ resolved
@@ -13,8 +13,5 @@
   - pyproj
   - requests
   - scipy
-<<<<<<< HEAD
   - matplotlib
-=======
-  - shapely
->>>>>>> 45695815
+  - shapely