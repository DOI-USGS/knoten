name: knoten
channels:
  - conda-forge
  - usgs-astrogeology
dependencies:
  - python >= 3
  - coveralls
  - csmapi
  - gdal
  - jinja2
  - numpy
  - pytest
  - pyproj
  - requests
  - scipy
<<<<<<< HEAD
=======
  - matplotlib
>>>>>>> ae51cc6d
  - shapely<|MERGE_RESOLUTION|>--- conflicted
+++ resolved
@@ -13,8 +13,5 @@
   - pyproj
   - requests
   - scipy
-<<<<<<< HEAD
-=======
   - matplotlib
->>>>>>> ae51cc6d
   - shapely