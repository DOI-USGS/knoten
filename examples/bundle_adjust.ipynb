{
 "cells": [
  {
   "cell_type": "markdown",
   "metadata": {},
   "source": [
    "## Imports"
   ]
  },
  {
   "cell_type": "code",
   "execution_count": 1,
   "metadata": {},
   "outputs": [
    {
     "name": "stderr",
     "output_type": "stream",
     "text": [
<<<<<<< HEAD
      "/home/ladoramkershner/miniconda3/envs/csm_local/lib/python3.7/site-packages/ale/__init__.py:22: UserWarning: ALESPICEROOT environment variable not set, Spice Drivers will not function correctly\n",
=======
      "/Users/jmapel/miniconda3/envs/knoten/lib/python3.7/site-packages/pysis/env.py:31: RuntimeWarning: Could not find isis. Is `ISISROOT` set?\n",
      "  warnings.warn('Could not find isis. Is `ISISROOT` set?', RuntimeWarning)\n",
      "/Users/jmapel/miniconda3/envs/knoten/lib/python3.7/site-packages/ale/__init__.py:22: UserWarning: ALESPICEROOT environment variable not set, Spice Drivers will not function correctly\n",
>>>>>>> a83c4896
      "  warnings.warn('ALESPICEROOT environment variable not set, Spice Drivers will not function correctly')\n"
     ]
    }
   ],
   "source": [
    "from plio.io import io_controlnetwork\n",
    "from knoten.csm import create_csm\n",
    "from scipy import sparse\n",
    "import ale\n",
    "import csmapi\n",
    "import os\n",
    "import numpy as np"
   ]
  },
  {
   "cell_type": "code",
   "execution_count": 2,
   "metadata": {
    "collapsed": true
   },
   "outputs": [],
   "source": [
    "os.environ[\"ISISROOT\"] = \"/usgs/pkgs/isis3.7.0/install\"\n",
    "os.environ[\"ISIS3DATA\"] = \"/usgs/cpkgs/isis3/data\"\n",
    "from pysis import isis"
   ]
  },
  {
   "cell_type": "markdown",
   "metadata": {},
   "source": [
    "### Point to your Network (Only Variables that vary cnet to cnet)"
   ]
  },
  {
   "cell_type": "code",
<<<<<<< HEAD
   "execution_count": 3,
   "metadata": {
    "collapsed": true
   },
   "outputs": [],
   "source": [
    "network = 'data_lak/hand_dense.net'\n",
    "cubes = 'data_lak/cubes.lis'"
=======
   "execution_count": 2,
   "metadata": {},
   "outputs": [],
   "source": [
    "cubes = 'data/cubes.lis'\n",
    "sensors = generate_sensors(cubes)\n",
    "\n",
    "network = 'data/hand_dense.net'\n",
    "cnet = io_controlnetwork.from_isis(network)\n",
    "cnet = compute_apriori_ground_points(cnet, sensors) # autoseed did not generate ground points, calculate and repopulate the data frame"
>>>>>>> a83c4896
   ]
  },
  {
   "cell_type": "markdown",
   "metadata": {},
   "source": [
    "### Load Network"
   ]
  },
  {
   "cell_type": "code",
<<<<<<< HEAD
   "execution_count": 4,
   "metadata": {},
   "outputs": [
    {
     "data": {
      "text/html": [
       "<div>\n",
       "<style scoped>\n",
       "    .dataframe tbody tr th:only-of-type {\n",
       "        vertical-align: middle;\n",
       "    }\n",
       "\n",
       "    .dataframe tbody tr th {\n",
       "        vertical-align: top;\n",
       "    }\n",
       "\n",
       "    .dataframe thead th {\n",
       "        text-align: right;\n",
       "    }\n",
       "</style>\n",
       "<table border=\"1\" class=\"dataframe\">\n",
       "  <thead>\n",
       "    <tr style=\"text-align: right;\">\n",
       "      <th></th>\n",
       "      <th>id</th>\n",
       "      <th>pointType</th>\n",
       "      <th>pointChoosername</th>\n",
       "      <th>pointDatetime</th>\n",
       "      <th>pointEditLock</th>\n",
       "      <th>pointIgnore</th>\n",
       "      <th>pointJigsawRejected</th>\n",
       "      <th>referenceIndex</th>\n",
       "      <th>aprioriSurfPointSource</th>\n",
       "      <th>aprioriSurfPointSourceFile</th>\n",
       "      <th>...</th>\n",
       "      <th>measureDatetime</th>\n",
       "      <th>measureEditLock</th>\n",
       "      <th>measureIgnore</th>\n",
       "      <th>measureJigsawRejected</th>\n",
       "      <th>diameter</th>\n",
       "      <th>apriorisample</th>\n",
       "      <th>aprioriline</th>\n",
       "      <th>samplesigma</th>\n",
       "      <th>linesigma</th>\n",
       "      <th>measureLog</th>\n",
       "    </tr>\n",
       "  </thead>\n",
       "  <tbody>\n",
       "    <tr>\n",
       "      <th>0</th>\n",
       "      <td>autoseed_001</td>\n",
       "      <td>2</td>\n",
       "      <td>autoseed</td>\n",
       "      <td>2019-12-06T10:19:12</td>\n",
       "      <td>False</td>\n",
       "      <td>False</td>\n",
       "      <td>False</td>\n",
       "      <td>0</td>\n",
       "      <td>0</td>\n",
       "      <td></td>\n",
       "      <td>...</td>\n",
       "      <td>2019-12-06T10:19:12</td>\n",
       "      <td>False</td>\n",
       "      <td>False</td>\n",
       "      <td>False</td>\n",
       "      <td>0.0</td>\n",
       "      <td>201.356777</td>\n",
       "      <td>302.569131</td>\n",
       "      <td>0.0</td>\n",
       "      <td>0.0</td>\n",
       "      <td>[]</td>\n",
       "    </tr>\n",
       "    <tr>\n",
       "      <th>1</th>\n",
       "      <td>autoseed_001</td>\n",
       "      <td>2</td>\n",
       "      <td>autoseed</td>\n",
       "      <td>2019-12-06T10:19:12</td>\n",
       "      <td>False</td>\n",
       "      <td>False</td>\n",
       "      <td>False</td>\n",
       "      <td>0</td>\n",
       "      <td>0</td>\n",
       "      <td></td>\n",
       "      <td>...</td>\n",
       "      <td>2019-12-06T10:19:12</td>\n",
       "      <td>False</td>\n",
       "      <td>False</td>\n",
       "      <td>False</td>\n",
       "      <td>0.0</td>\n",
       "      <td>754.094710</td>\n",
       "      <td>15168.130157</td>\n",
       "      <td>0.0</td>\n",
       "      <td>0.0</td>\n",
       "      <td>[]</td>\n",
       "    </tr>\n",
       "    <tr>\n",
       "      <th>2</th>\n",
       "      <td>autoseed_001</td>\n",
       "      <td>2</td>\n",
       "      <td>autoseed</td>\n",
       "      <td>2019-12-06T10:19:12</td>\n",
       "      <td>False</td>\n",
       "      <td>False</td>\n",
       "      <td>False</td>\n",
       "      <td>0</td>\n",
       "      <td>0</td>\n",
       "      <td></td>\n",
       "      <td>...</td>\n",
       "      <td>2019-12-06T10:19:12</td>\n",
       "      <td>False</td>\n",
       "      <td>False</td>\n",
       "      <td>False</td>\n",
       "      <td>0.0</td>\n",
       "      <td>399.936010</td>\n",
       "      <td>13312.074608</td>\n",
       "      <td>0.0</td>\n",
       "      <td>0.0</td>\n",
       "      <td>[]</td>\n",
       "    </tr>\n",
       "    <tr>\n",
       "      <th>3</th>\n",
       "      <td>autoseed_002</td>\n",
       "      <td>2</td>\n",
       "      <td>autoseed</td>\n",
       "      <td>2019-12-06T10:19:12</td>\n",
       "      <td>False</td>\n",
       "      <td>False</td>\n",
       "      <td>False</td>\n",
       "      <td>0</td>\n",
       "      <td>0</td>\n",
       "      <td></td>\n",
       "      <td>...</td>\n",
       "      <td>2019-12-06T10:19:12</td>\n",
       "      <td>False</td>\n",
       "      <td>False</td>\n",
       "      <td>False</td>\n",
       "      <td>0.0</td>\n",
       "      <td>1926.464206</td>\n",
       "      <td>96.383931</td>\n",
       "      <td>0.0</td>\n",
       "      <td>0.0</td>\n",
       "      <td>[]</td>\n",
       "    </tr>\n",
       "    <tr>\n",
       "      <th>4</th>\n",
       "      <td>autoseed_002</td>\n",
       "      <td>2</td>\n",
       "      <td>autoseed</td>\n",
       "      <td>2019-12-06T10:19:12</td>\n",
       "      <td>False</td>\n",
       "      <td>False</td>\n",
       "      <td>False</td>\n",
       "      <td>0</td>\n",
       "      <td>0</td>\n",
       "      <td></td>\n",
       "      <td>...</td>\n",
       "      <td>2019-12-06T10:19:12</td>\n",
       "      <td>False</td>\n",
       "      <td>False</td>\n",
       "      <td>False</td>\n",
       "      <td>0.0</td>\n",
       "      <td>2100.233957</td>\n",
       "      <td>14938.826738</td>\n",
       "      <td>0.0</td>\n",
       "      <td>0.0</td>\n",
       "      <td>[]</td>\n",
       "    </tr>\n",
       "    <tr>\n",
       "      <th>...</th>\n",
       "      <td>...</td>\n",
       "      <td>...</td>\n",
       "      <td>...</td>\n",
       "      <td>...</td>\n",
       "      <td>...</td>\n",
       "      <td>...</td>\n",
       "      <td>...</td>\n",
       "      <td>...</td>\n",
       "      <td>...</td>\n",
       "      <td>...</td>\n",
       "      <td>...</td>\n",
       "      <td>...</td>\n",
       "      <td>...</td>\n",
       "      <td>...</td>\n",
       "      <td>...</td>\n",
       "      <td>...</td>\n",
       "      <td>...</td>\n",
       "      <td>...</td>\n",
       "      <td>...</td>\n",
       "      <td>...</td>\n",
       "      <td>...</td>\n",
       "    </tr>\n",
       "    <tr>\n",
       "      <th>125</th>\n",
       "      <td>hand_15</td>\n",
       "      <td>2</td>\n",
       "      <td>ladoramkershner</td>\n",
       "      <td>2019-12-11T16:05:47</td>\n",
       "      <td>False</td>\n",
       "      <td>False</td>\n",
       "      <td>False</td>\n",
       "      <td>0</td>\n",
       "      <td>0</td>\n",
       "      <td></td>\n",
       "      <td>...</td>\n",
       "      <td>2019-12-11T16:05:47</td>\n",
       "      <td>False</td>\n",
       "      <td>False</td>\n",
       "      <td>False</td>\n",
       "      <td>0.0</td>\n",
       "      <td>2413.917268</td>\n",
       "      <td>22462.671510</td>\n",
       "      <td>0.0</td>\n",
       "      <td>0.0</td>\n",
       "      <td>[]</td>\n",
       "    </tr>\n",
       "    <tr>\n",
       "      <th>126</th>\n",
       "      <td>hand_15</td>\n",
       "      <td>2</td>\n",
       "      <td>ladoramkershner</td>\n",
       "      <td>2019-12-11T16:05:47</td>\n",
       "      <td>False</td>\n",
       "      <td>False</td>\n",
       "      <td>False</td>\n",
       "      <td>0</td>\n",
       "      <td>0</td>\n",
       "      <td></td>\n",
       "      <td>...</td>\n",
       "      <td>2019-12-11T16:05:47</td>\n",
       "      <td>False</td>\n",
       "      <td>False</td>\n",
       "      <td>False</td>\n",
       "      <td>0.0</td>\n",
       "      <td>2445.984758</td>\n",
       "      <td>24263.903615</td>\n",
       "      <td>0.0</td>\n",
       "      <td>0.0</td>\n",
       "      <td>[]</td>\n",
       "    </tr>\n",
       "    <tr>\n",
       "      <th>127</th>\n",
       "      <td>hand_16</td>\n",
       "      <td>2</td>\n",
       "      <td>ladoramkershner</td>\n",
       "      <td>2019-12-12T08:09:54</td>\n",
       "      <td>False</td>\n",
       "      <td>False</td>\n",
       "      <td>False</td>\n",
       "      <td>1</td>\n",
       "      <td>0</td>\n",
       "      <td></td>\n",
       "      <td>...</td>\n",
       "      <td>2019-12-12T08:09:54</td>\n",
       "      <td>False</td>\n",
       "      <td>False</td>\n",
       "      <td>False</td>\n",
       "      <td>0.0</td>\n",
       "      <td>3843.915024</td>\n",
       "      <td>24115.819511</td>\n",
       "      <td>0.0</td>\n",
       "      <td>0.0</td>\n",
       "      <td>[]</td>\n",
       "    </tr>\n",
       "    <tr>\n",
       "      <th>128</th>\n",
       "      <td>hand_16</td>\n",
       "      <td>2</td>\n",
       "      <td>ladoramkershner</td>\n",
       "      <td>2019-12-12T08:09:54</td>\n",
       "      <td>False</td>\n",
       "      <td>False</td>\n",
       "      <td>False</td>\n",
       "      <td>1</td>\n",
       "      <td>0</td>\n",
       "      <td></td>\n",
       "      <td>...</td>\n",
       "      <td>2019-12-12T08:09:54</td>\n",
       "      <td>False</td>\n",
       "      <td>False</td>\n",
       "      <td>False</td>\n",
       "      <td>0.0</td>\n",
       "      <td>4009.638555</td>\n",
       "      <td>9314.698759</td>\n",
       "      <td>0.0</td>\n",
       "      <td>0.0</td>\n",
       "      <td>[]</td>\n",
       "    </tr>\n",
       "    <tr>\n",
       "      <th>129</th>\n",
       "      <td>hand_16</td>\n",
       "      <td>2</td>\n",
       "      <td>ladoramkershner</td>\n",
       "      <td>2019-12-12T08:09:54</td>\n",
       "      <td>False</td>\n",
       "      <td>False</td>\n",
       "      <td>False</td>\n",
       "      <td>1</td>\n",
       "      <td>0</td>\n",
       "      <td></td>\n",
       "      <td>...</td>\n",
       "      <td>2019-12-12T08:09:54</td>\n",
       "      <td>False</td>\n",
       "      <td>False</td>\n",
       "      <td>False</td>\n",
       "      <td>0.0</td>\n",
       "      <td>4158.865683</td>\n",
       "      <td>22350.726143</td>\n",
       "      <td>0.0</td>\n",
       "      <td>0.0</td>\n",
       "      <td>[]</td>\n",
       "    </tr>\n",
       "  </tbody>\n",
       "</table>\n",
       "<p>130 rows × 41 columns</p>\n",
       "</div>"
      ],
      "text/plain": [
       "               id  pointType pointChoosername        pointDatetime  \\\n",
       "0    autoseed_001          2         autoseed  2019-12-06T10:19:12   \n",
       "1    autoseed_001          2         autoseed  2019-12-06T10:19:12   \n",
       "2    autoseed_001          2         autoseed  2019-12-06T10:19:12   \n",
       "3    autoseed_002          2         autoseed  2019-12-06T10:19:12   \n",
       "4    autoseed_002          2         autoseed  2019-12-06T10:19:12   \n",
       "..            ...        ...              ...                  ...   \n",
       "125       hand_15          2  ladoramkershner  2019-12-11T16:05:47   \n",
       "126       hand_15          2  ladoramkershner  2019-12-11T16:05:47   \n",
       "127       hand_16          2  ladoramkershner  2019-12-12T08:09:54   \n",
       "128       hand_16          2  ladoramkershner  2019-12-12T08:09:54   \n",
       "129       hand_16          2  ladoramkershner  2019-12-12T08:09:54   \n",
       "\n",
       "     pointEditLock  pointIgnore  pointJigsawRejected  referenceIndex  \\\n",
       "0            False        False                False               0   \n",
       "1            False        False                False               0   \n",
       "2            False        False                False               0   \n",
       "3            False        False                False               0   \n",
       "4            False        False                False               0   \n",
       "..             ...          ...                  ...             ...   \n",
       "125          False        False                False               0   \n",
       "126          False        False                False               0   \n",
       "127          False        False                False               1   \n",
       "128          False        False                False               1   \n",
       "129          False        False                False               1   \n",
       "\n",
       "     aprioriSurfPointSource aprioriSurfPointSourceFile  ...  \\\n",
       "0                         0                             ...   \n",
       "1                         0                             ...   \n",
       "2                         0                             ...   \n",
       "3                         0                             ...   \n",
       "4                         0                             ...   \n",
       "..                      ...                        ...  ...   \n",
       "125                       0                             ...   \n",
       "126                       0                             ...   \n",
       "127                       0                             ...   \n",
       "128                       0                             ...   \n",
       "129                       0                             ...   \n",
       "\n",
       "         measureDatetime measureEditLock  measureIgnore  \\\n",
       "0    2019-12-06T10:19:12           False          False   \n",
       "1    2019-12-06T10:19:12           False          False   \n",
       "2    2019-12-06T10:19:12           False          False   \n",
       "3    2019-12-06T10:19:12           False          False   \n",
       "4    2019-12-06T10:19:12           False          False   \n",
       "..                   ...             ...            ...   \n",
       "125  2019-12-11T16:05:47           False          False   \n",
       "126  2019-12-11T16:05:47           False          False   \n",
       "127  2019-12-12T08:09:54           False          False   \n",
       "128  2019-12-12T08:09:54           False          False   \n",
       "129  2019-12-12T08:09:54           False          False   \n",
       "\n",
       "     measureJigsawRejected  diameter  apriorisample   aprioriline  \\\n",
       "0                    False       0.0     201.356777    302.569131   \n",
       "1                    False       0.0     754.094710  15168.130157   \n",
       "2                    False       0.0     399.936010  13312.074608   \n",
       "3                    False       0.0    1926.464206     96.383931   \n",
       "4                    False       0.0    2100.233957  14938.826738   \n",
       "..                     ...       ...            ...           ...   \n",
       "125                  False       0.0    2413.917268  22462.671510   \n",
       "126                  False       0.0    2445.984758  24263.903615   \n",
       "127                  False       0.0    3843.915024  24115.819511   \n",
       "128                  False       0.0    4009.638555   9314.698759   \n",
       "129                  False       0.0    4158.865683  22350.726143   \n",
       "\n",
       "     samplesigma linesigma  measureLog  \n",
       "0            0.0       0.0          []  \n",
       "1            0.0       0.0          []  \n",
       "2            0.0       0.0          []  \n",
       "3            0.0       0.0          []  \n",
       "4            0.0       0.0          []  \n",
       "..           ...       ...         ...  \n",
       "125          0.0       0.0          []  \n",
       "126          0.0       0.0          []  \n",
       "127          0.0       0.0          []  \n",
       "128          0.0       0.0          []  \n",
       "129          0.0       0.0          []  \n",
       "\n",
       "[130 rows x 41 columns]"
      ]
     },
     "execution_count": 4,
     "metadata": {},
     "output_type": "execute_result"
    }
   ],
   "source": [
    "df = io_controlnetwork.from_isis(network)\n",
    "# df = df[df['serialnumber'] == 'MRO/CTX/1085197697:073']\n",
    "# df['serialnumber'].unique()\n",
    "df"
   ]
  },
  {
   "cell_type": "markdown",
   "metadata": {},
   "source": [
    "### Generate Sensors and Ground Points\n",
    "#### For some reason, autoseed does not generate ground points for the control network, we have to calculate"
   ]
  },
  {
   "cell_type": "code",
   "execution_count": 5,
   "metadata": {
    "collapsed": true
   },
   "outputs": [],
=======
   "execution_count": 3,
   "metadata": {},
   "outputs": [
    {
     "name": "stdout",
     "output_type": "stream",
     "text": [
      "Image: MRO/CTX/1085197697:073\n",
      "  IT Pos. Bias    | 0 | 0.0\n",
      "  CT Pos. Bias    | 1 | 0.0\n",
      "  Rad Pos. Bias   | 2 | 0.0\n",
      "  IT Vel. Bias    | 3 | 0.0\n",
      "  CT Vel. Bias    | 4 | 0.0\n",
      "  Rad Vel. Bias   | 5 | 0.0\n",
      "  Omega Bias      | 6 | 0.0\n",
      "  Phi Bias        | 7 | 0.0\n",
      "  Kappa Bias      | 8 | 0.0\n",
      "  Omega Rate      | 9 | 0.0\n",
      "  Phi Rate        | 10 | 0.0\n",
      "  Kappa Rate      | 11 | 0.0\n",
      "  Omega Accl      | 12 | 0.0\n",
      "  Phi Accl        | 13 | 0.0\n",
      "  Kappa Accl      | 14 | 0.0\n",
      "  Focal Bias      | 15 | 0.0\n",
      "Image: MRO/CTX/1096561308:045\n",
      "  IT Pos. Bias    | 0 | 0.0\n",
      "  CT Pos. Bias    | 1 | 0.0\n",
      "  Rad Pos. Bias   | 2 | 0.0\n",
      "  IT Vel. Bias    | 3 | 0.0\n",
      "  CT Vel. Bias    | 4 | 0.0\n",
      "  Rad Vel. Bias   | 5 | 0.0\n",
      "  Omega Bias      | 6 | 0.0\n",
      "  Phi Bias        | 7 | 0.0\n",
      "  Kappa Bias      | 8 | 0.0\n",
      "  Omega Rate      | 9 | 0.0\n",
      "  Phi Rate        | 10 | 0.0\n",
      "  Kappa Rate      | 11 | 0.0\n",
      "  Omega Accl      | 12 | 0.0\n",
      "  Phi Accl        | 13 | 0.0\n",
      "  Kappa Accl      | 14 | 0.0\n",
      "  Focal Bias      | 15 | 0.0\n",
      "Image: MRO/CTX/1136952576:186\n",
      "  IT Pos. Bias    | 0 | 0.0\n",
      "  CT Pos. Bias    | 1 | 0.0\n",
      "  Rad Pos. Bias   | 2 | 0.0\n",
      "  IT Vel. Bias    | 3 | 0.0\n",
      "  CT Vel. Bias    | 4 | 0.0\n",
      "  Rad Vel. Bias   | 5 | 0.0\n",
      "  Omega Bias      | 6 | 0.0\n",
      "  Phi Bias        | 7 | 0.0\n",
      "  Kappa Bias      | 8 | 0.0\n",
      "  Omega Rate      | 9 | 0.0\n",
      "  Phi Rate        | 10 | 0.0\n",
      "  Kappa Rate      | 11 | 0.0\n",
      "  Omega Accl      | 12 | 0.0\n",
      "  Phi Accl        | 13 | 0.0\n",
      "  Kappa Accl      | 14 | 0.0\n",
      "  Focal Bias      | 15 | 0.0\n",
      "Image: MRO/CTX/1157902986:250\n",
      "  IT Pos. Bias    | 0 | 0.0\n",
      "  CT Pos. Bias    | 1 | 0.0\n",
      "  Rad Pos. Bias   | 2 | 0.0\n",
      "  IT Vel. Bias    | 3 | 0.0\n",
      "  CT Vel. Bias    | 4 | 0.0\n",
      "  Rad Vel. Bias   | 5 | 0.0\n",
      "  Omega Bias      | 6 | 0.0\n",
      "  Phi Bias        | 7 | 0.0\n",
      "  Kappa Bias      | 8 | 0.0\n",
      "  Omega Rate      | 9 | 0.0\n",
      "  Phi Rate        | 10 | 0.0\n",
      "  Kappa Rate      | 11 | 0.0\n",
      "  Omega Accl      | 12 | 0.0\n",
      "  Phi Accl        | 13 | 0.0\n",
      "  Kappa Accl      | 14 | 0.0\n",
      "  Focal Bias      | 15 | 0.0\n"
     ]
    }
   ],
>>>>>>> a83c4896
   "source": [
    "def generate_sensors(cubes):\n",
    "    isd_files = []\n",
    "    sensors = {}\n",
    "    for line in open(cubes):\n",
    "        basename = os.path.splitext(os.path.basename(line.strip()))[0]\n",
    "        isd = os.path.join('data_lak',basename+'.json')\n",
    "        isd_files.append(isd)\n",
    "        with open(isd, 'w+') as f:\n",
    "            f.write(ale.loads(line.strip(), formatter='usgscsm'))\n",
    "\n",
    "        sn = isis.getsn(from_=line.strip()).strip().decode('utf-8')\n",
    "        sensors[sn] = create_csm(isd)\n",
    "    return sensors\n",
    "\n",
    "def compute_ground_points_closestApproachDistance(df, sensors):\n",
    "    '''\n",
    "    df: control network data frame\n",
    "    sensors: dict mapping serial numbers to CSM sensor models\n",
    "\n",
    "    returns: dict mapping point IDs to ground points\n",
    "    '''\n",
    "    ground_points = {}\n",
    "    for point_id, group in df.groupby('id'):\n",
    "        num_measures = len(group)\n",
    "        design_mat = np.zeros((num_measures*3,3))\n",
    "        rhs = np.zeros((num_measures*3))\n",
    "        for i in range(num_measures):\n",
    "            row = group.iloc[i]\n",
    "            measure = csmapi.ImageCoord(row['line'], row['sample'])\n",
    "            locus = sensors[row['serialnumber']].imageToRemoteImagingLocus(measure)\n",
    "            a = np.array([locus.point.x, locus.point.y, locus.point.z])\n",
    "            d = np.array([locus.direction.x, locus.direction.y, locus.direction.z])\n",
    "            d = d / np.linalg.norm(d)\n",
    "            design_mat[3*i:3*i+3] = np.identity(3) - np.matmul(np.reshape(d, (3,1)), np.reshape(d,(1,3)))\n",
    "            rhs[3*i:3*i+3] = np.dot(a,d)*d - a\n",
    "        normal_mat = np.dot(design_mat.T, design_mat)\n",
    "        ground_points[point_id] = np.dot(np.linalg.inv(normal_mat), np.dot(design_mat.T, rhs))\n",
    "    return ground_points\n",
    "\n",
    "def compute_ground_points_projection(df, sensors, height):\n",
    "    ground_points = {}\n",
    "    for point_id, group in df.groupby('id'):\n",
    "        num_measures = len(group)\n",
    "        measure_ground = []\n",
    "        for i in range(num_measures):\n",
    "            row = group.iloc[i]\n",
    "            measure = csmapi.ImageCoord(row['line'], row['sample'])\n",
    "            height = 3388850.23708615 # average of camstats average <meters>\n",
    "            measure_ground.append(sensors[row['serialnumber']].imageToGround(measure, height))\n",
    "        x = np.array([meas.x for meas in measure_ground]).mean()\n",
    "        y = np.array([meas.y for meas in measure_ground]).mean()\n",
    "        z = np.array([meas.z for meas in measure_ground]).mean()\n",
    "        ground_points[point_id] = np.array([x, y, z])\n",
    "    return ground_points\n",
    "\n",
    "def populate_ground_points(df, ground_points):\n",
    "    for itterrow in df.iterrows():\n",
    "        it = itterrow[0]\n",
    "        row = itterrow[1]\n",
    "        row.adjustedX = ground_points[row.id][0]\n",
    "        row.adjustedY = ground_points[row.id][1]\n",
    "        row.adjustedZ = ground_points[row.id][2]\n",
    "        df.loc[it] = row\n",
    "    return df"
   ]
  },
  {
   "cell_type": "code",
   "execution_count": 4,
   "metadata": {},
   "outputs": [],
   "source": [
    "# # Dissection of compute_ground_points_projection()\n",
    "# cube_names = ['F02', 'F06', 'F22', 'J07']\n",
    "# heights = np.array([3388316.5795645, 3389409.7501269, 3388202.849495, 3389471.7691582]) - 3376200\n",
    "# height = heights.mean()\n",
    "\n",
    "# sensors = generate_sensors(cubes)\n",
    "\n",
    "# ground_points = {}\n",
    "# for point_id, group in df.groupby('id'):\n",
    "#     num_measures = len(group)\n",
    "    \n",
    "#     measure_ground = []\n",
    "#     for i in range(num_measures):\n",
    "#         row = group.iloc[i]\n",
    "#         measure = csmapi.ImageCoord(row['line'], row['sample'])\n",
    "#         measure_ground.append(sensors[row['serialnumber']].imageToGround(measure, height))\n",
    "    \n",
    "#     x = np.array([meas.x for meas in measure_ground])\n",
    "#     y = np.array([meas.y for meas in measure_ground])\n",
    "#     z = np.array([meas.z for meas in measure_ground])\n",
    "    \n",
    "#     print(row.id)\n",
    "#     print('x\\n',x, '\\nmean:', np.mean(x), '\\nstd:', np.std(x))\n",
    "#     print('y\\n',y, '\\nmean:', np.mean(y), '\\nstd:', np.std(y))\n",
    "#     print('z\\n',z, '\\nmean:', np.mean(z), '\\nstd:', np.std(z))\n",
    "#     print('\\n'*2)\n",
    "    \n",
    "#     ground_points[point_id] = np.array([x, y, z])"
   ]
  },
  {
   "cell_type": "code",
   "execution_count": 6,
   "metadata": {
    "collapsed": true,
    "scrolled": false
   },
   "outputs": [],
   "source": [
    "# Method using the distance of closest appraoch to find gorund point\n",
    "sensors = generate_sensors(cubes)\n",
    "ground_points = compute_ground_points_closestApproachDistance(df, sensors)\n",
    "df = populate_ground_points(df, ground_points)"
   ]
  },
  {
   "cell_type": "code",
   "execution_count": null,
   "metadata": {
    "collapsed": true
   },
   "outputs": [],
   "source": [
    "# # Method using csm imageToGround calls on measures and using average to create ground point\n",
    "# sensors = generate_sensors(cubes)\n",
    "\n",
    "# heights = np.array([3388316.5795645, 3389409.7501269, 3388202.849495, 3389471.7691582]) - 3376200\n",
    "# height = heights.mean()\n",
    "# ground_points = compute_ground_points_projection(df, sensors, height)\n",
    "\n",
    "# df = populate_ground_points(df, ground_points)"
   ]
  },
  {
   "cell_type": "markdown",
   "metadata": {},
   "source": [
    "### Compute Partials"
   ]
  },
  {
   "cell_type": "code",
   "execution_count": 7,
   "metadata": {
    "collapsed": true
   },
   "outputs": [],
   "source": [
    "def computeAllSensorPartials(sensors, control_network):\n",
    "    cn_sensors = [sensors[sn] for sn in control_network['serialnumber']]\n",
    "\n",
    "    ground_points = [csmapi.EcefCoord(x, y, z) for \n",
    "                     x, y, z in zip(control_network['adjustedX'],\n",
    "                                    control_network['adjustedY'],\n",
    "                                    control_network['adjustedZ'])]\n",
    "    partials = []\n",
    "    for sensor, gp in zip (cn_sensors, ground_points):\n",
    "        partial_set = sensor.computeAllSensorPartials(gp)\n",
    "        line = [partial_set[i][0] for i in range(0,len(partial_set))]\n",
    "        sample = [partial_set[i][1] for i in range(0,len(partial_set))]\n",
    "        partials.append(np.array([line, sample]))\n",
    "        \n",
    "    return list(range(0,len(control_network))), list(control_network['serialnumber']), partials\n",
    "   \n",
    "def computeSensorPartials(sensors, control_network):\n",
    "    \"\"\"Gets all parameters EXCEPT for the last one (focal length)\"\"\"\n",
    "    \n",
    "    cn_sensors = [sensors[sn] for sn in control_network['serialnumber']]\n",
    "    ground_points = [csmapi.EcefCoord(x, y, z) for \n",
    "                     x, y, z in zip(control_network['adjustedX'],\n",
    "                                    control_network['adjustedY'],\n",
    "                                    control_network['adjustedZ'])]\n",
    "    partials = []\n",
    "    for sensor, gp in zip(cn_sensors, ground_points):\n",
    "        partial_set = []\n",
    "        for p_idx in range(sensor.getNumParameters()): \n",
    "            if 'Focal Bias' in sensor.getParameterName(p_idx):\n",
    "                continue\n",
    "            partial_set.append(sensor.computeSensorPartials(p_idx, gp))\n",
    "        partial_set = tuple(partial_set)        \n",
    "        line = [partial_set[i][0] for i in range(0,len(partial_set))]\n",
    "        sample = [partial_set[i][1] for i in range(0,len(partial_set))]\n",
    "        partials.append(np.array([line, sample]))\n",
    "    return list(range(0,len(control_network))), list(control_network['serialnumber']), partials\n",
    "\n",
    "def computeGroundPartials(sensors, control_network):\n",
    "    cn_sensors = [sensors[sn] for sn in control_network['serialnumber']]\n",
    "    ground_points = [csmapi.EcefCoord(x, y, z) for \n",
    "                    x, y, z in zip(control_network['adjustedX'],\n",
    "                                    control_network['adjustedY'],\n",
    "                                    control_network['adjustedZ'])]\n",
    "    partials = []\n",
    "    for sensor, gp in zip (cn_sensors, ground_points):\n",
    "        partial_set = sensor.computeGroundPartials(gp)\n",
    "        line = partial_set[0:6:2]\n",
    "        sample = partial_set[1:6:2]\n",
    "        partials.append(np.array([line, sample]))\n",
    "        \n",
    "    return list(range(0,len(control_network))), list(control_network['id']), partials"
   ]
  },
  {
   "cell_type": "code",
   "execution_count": 8,
   "metadata": {
    "collapsed": true,
    "scrolled": false
   },
   "outputs": [],
   "source": [
    "# Solving for all available csm sensor parameters\n",
    "sp_index, serialnumber, sensor_partials = computeAllSensorPartials(sensors, df)\n",
    "gp_index, pointid, ground_partials = computeGroundPartials(sensors, df)"
   ]
  },
  {
   "cell_type": "code",
   "execution_count": 5,
   "metadata": {},
   "outputs": [],
   "source": [
    "# # Not solving for the focal length\n",
    "# sp_index, serialnumber, sensor_partials = computeSensorPartials(sensors, df)\n",
    "# gp_index, pointid, ground_partials = computeGroundPartials(sensors, df)"
   ]
  },
  {
   "cell_type": "markdown",
   "metadata": {},
   "source": [
    "### Populate the Jacobian"
   ]
  },
  {
   "cell_type": "code",
   "execution_count": 9,
   "metadata": {
    "collapsed": true
   },
   "outputs": [],
   "source": [
    "n_param = len(sensor_partials[0][0]) # this can be 15 or 16, depending on if we are solving for focal length\n",
    "sn_uniq = sorted(df.serialnumber.unique())\n",
    "n_img = len(sn_uniq)\n",
    "ptid_uniq = sorted(set(df.id))\n",
    "n_pts = len(ptid_uniq)\n",
    "\n",
    "# Create a dictionary which contains an image and its corresponding Jacobian column index start\n",
    "sn_ind = range(0,n_param*n_img, n_param) # starting index for columns\n",
    "sn_dict = dict(zip(sn_uniq, sn_ind))\n",
    "# print(sn_dict)\n",
    "\n",
    "# Create a dictionary which contains a point id and its corresponding Jacobian column index start\n",
    "ptid_ind = range(sn_ind[-1]+n_param, sn_ind[-1]+n_param + 3*n_pts, 3) # starting index for columns\n",
    "ptid_dict = dict(zip(ptid_uniq, ptid_ind))\n",
    "# print(ptid_dict)\n",
    "\n",
    "# Create empty Jacobian\n",
    "meas = len(df) #number of measures\n",
    "params = n_param*n_img+3*n_pts \n",
    "J = np.zeros((meas*2, params))\n",
    "\n",
    "#This is pretty gross - clean up at some point??"
   ]
  },
  {
   "cell_type": "code",
<<<<<<< HEAD
   "execution_count": 10,
   "metadata": {
    "collapsed": true
   },
=======
   "execution_count": 6,
   "metadata": {},
>>>>>>> a83c4896
   "outputs": [],
   "source": [
    "# populate J with sensor partials\n",
    "for index, sn, partials in zip(sp_index, serialnumber, sensor_partials):\n",
    "    row = index*2\n",
    "    col = sn_dict[sn]\n",
    "    J[row:row+2, col:col+n_param] = partials\n",
    "\n",
    "# populate J with ground partials\n",
    "for index, ptid, partials in zip(gp_index, pointid, ground_partials):\n",
    "    row = index*2\n",
    "    col = ptid_dict[ptid]\n",
    "    J[row:row+2, col:col+3] = partials"
   ]
  },
  {
   "cell_type": "markdown",
   "metadata": {},
   "source": [
    "### Visualize Jacobian and Normal"
   ]
  },
  {
   "cell_type": "code",
<<<<<<< HEAD
   "execution_count": 11,
   "metadata": {
    "scrolled": false
   },
   "outputs": [
    {
     "data": {
      "text/plain": [
       "<matplotlib.image.AxesImage at 0x2b3911c7f850>"
      ]
     },
     "execution_count": 11,
     "metadata": {},
     "output_type": "execute_result"
    },
    {
     "data": {
      "image/png": "iVBORw0KGgoAAAANSUhEUgAAAdAAAAKuCAYAAAARnU0sAAAABHNCSVQICAgIfAhkiAAAAAlwSFlzAAALEgAACxIB0t1+/AAAADh0RVh0U29mdHdhcmUAbWF0cGxvdGxpYiB2ZXJzaW9uMy4xLjIsIGh0dHA6Ly9tYXRwbG90bGliLm9yZy8li6FKAAAfl0lEQVR4nO3dbYyl510e8Otfx7FZXkRCSGrsbW2Qt2oi2Q7aurTQKpCWpCnC5QOVo9K6gsqoChVpaZuESIV+sASUl36CKpCUqISkFgRiodAhbKEUCXZj0mSxY7wxJE02NnHAtBuxqomTux/mWBmc2Xn5n5099zn+/SRrZp7nzO59n3nmXL7PufY+NcYIAHA4f2HVAwCAdSRAAaBBgAJAgwAFgAYBCgANAhQAGo4sQKvqlVX1cFU9UlWvP6q/BwBWoY7i34FW1VVJziX5u0nOJ3lvklePMT542f8yAFiB5xzRn3t7kkfGGH+QJFX1jiR3JNk1QF/w/KvGjcevPqKhLO/c2WOrHgJH7MQtFy95zs8fnr3+X/40fzaerN3OHVWAXp/kYzu+Pp/kr1/qxjcevzpnto4f0VCW94qvuG3VQ+CIbW29/5Ln/Pzh2ev0OHXJc0f1Guhuaf3nniuuqrur6v6quv+Tf/yZIxoGAByNowrQ80l2LilvSPLozhuMMd40xjg5xjj55V921RENAwCOxlEF6HuT3FxVN1XVc5PcmeS+I/q7AOCKO5LXQMcYT1XVdyXZSnJVkreMMR681O3PnT3mdaYNt/XopV9jBFhHR1Uiyhjj3UnefVR/PgCskp2IAKBBgAJAgwAFgIYjew10k8xegFmHAtbsY5z9ZwzMxwoUABoEKAA0CFAAaBCgANBwJO8Helgnb712eDcWZrVfwcj1AZvr9DiVC+OJXd/OzAoUABoEKAA0CFAAaBCgANAwxU5E3s5s882+04/rDzgsK1AAaBCgANAgQAGgQYACQMMUJaLZKcAsbx3GCHAYVqAA0CBAAaBBgAJAgwAFgAZvZ3YACjDsxdudwebydmYAcJkJUABoEKAA0CBAAaBhip2IvJ3Z5rObE7BprEABoEGAAkCDAAWABgEKAA1TlIhmpwCzvHUYI8BhWIECQIMABYAGAQoADQIUABq8ndkBKMCwjL1KaK4tmJu3MwOAy0yAAkCDAAWABgEKAA1T7ETk7cw2n92cgE1jBQoADQIUABoEKAA0CFAAaJiiRDQ7BZjlrcMYAQ7DChQAGgQoADQIUABoEKAA0ODtzA5AAYajsl9BzbUHq+XtzADgMhOgANAgQAGgQYACQMMUOxF5O7PNZzcnYNNYgQJAgwAFgAYBCgANAhQAGqYoEc1OAWZ56zBGgMOwAgWABgEKAA0CFAAaBCgANHg7swNQgGFV9iqwuS7h6Hk7MwC4zAQoADQIUABoEKAA0DDFTkTezmzz2c0J2DRWoADQIEABoEGAAkCDAAWAhilKRLNTgFneOowR4DCsQAGgQYACQIMABYAGAQoADUpEBzB7AWb2klMy/304q73ut/1+7u5zOFpWoADQIEABoEGAAkCDAAWAhilKRCduuZitrXmLMLOXMWYfH8AmsgIFgAYBCgANAhQAGgQoADRMUSI6d/aYIsyGm323JNcfcFhWoADQIEABoEGAAkCDAAWAhilKRLNTgFneOowR4DCsQAGgQYACQIMABYAGAQoADQIUABq0cA9g9gbp7C3hZP77cB3td5/udV34ecDyrEABoEGAAkCDAAWABgEKAA1TlIhO3HIxW1vzFmFmL1zMPj6ATWQFCgANAhQAGgQoADQIUABomKJEdO7sMUWYDTf7bkmuP+CwrEABoEGAAkDDUk/hVtVHknwqyWeSPDXGOFlVz0/yX5PcmOQjSf7hGONPlhsmAMzlcqxAv36McdsY4+Ti69cnOTXGuDnJqcXXALBRjqJEdEeSly0+f2uSX0/yuiP4e64YBZjlrcMYAQ5j2RXoSPIrVfU7VXX34tiLxhiPJcni4wt3+8aquruq7q+q+z+dJ5ccBgBcWcuuQL92jPFoVb0wyXuq6vcO+o1jjDcleVOSfEk9fyw5DgC4opZagY4xHl18fDzJLyS5Pcknquq6JFl8fHzZQQLAbNoBWlVfWFVf/PTnSb4xyQNJ7kty1+JmdyV517KDBIDZLPMU7ouS/EJVPf3n/OwY479V1XuT3FtV35Hko0m+dflhrtbsBZjZS07J/PfhJtrrPt/vmvHzgv21A3SM8QdJbt3l+B8nefkygwKA2dmJCAAaBCgANAhQAGiY4u3MTtxyMVtb8xZhZi9UzD4+gE1kBQoADQIUABoEKAA0CFAAaJiiRHTu7DFFmA03+25Jrj/gsKxAAaBBgAJAgwAFgAYBCgANU5SIZqcAs7x1GCPAYViBAkCDAAWABgEKAA0CFAAalIgOYPYCzOwlp2T++/DZZr+fx17XlJ8lbLMCBYAGAQoADQIUABoEKAA0TFEiOnHLxWxtzVuEmb00Mfv4ADaRFSgANAhQAGgQoADQIEABoGGKEtG5s8cUYTbc7Lsluf6Aw7ICBYAGAQoADQIUABoEKAA0TFEimp0CzPLWYYwAh2EFCgANAhQAGgQoADQIUABoUCI6gNkLMLOXnJL570P+vL1+Xvtdb37WPFtYgQJAgwAFgAYBCgANAhQAGqYoEZ245WK2tuYtwsxeiph9fACbyAoUABoEKAA0CFAAaBCgANAwRYno3NljijAbbvbdklx/wGFZgQJAgwAFgAYBCgANAhQAGqYoEc1OAWZ56zBGgMOwAgWABgEKAA0CFAAaBCgANCgRHcDsBZjZS07J/PchB7ffz3Kv69F1wCaxAgWABgEKAA0CFAAaBCgANExRIjpxy8Vsbc1bhJm9+DD7+AA2kRUoADQIUABoEKAA0CBAAaBhihLRubPHFGE23Oy7Jbn+gMOyAgWABgEKAA0CFAAaBCgANExRIpqdAszy1mGMAIdhBQoADQIUABoEKAA0CFAAaFAiOoDZCzCzl5yS+e9DLp+9ftb7XauuE9aJFSgANAhQAGgQoADQIEABoGGKEtGJWy5ma2veIszsxYbZxwewiaxAAaBBgAJAgwAFgAYBCgANU5SIzp09pgiz4WbfLcn1BxyWFSgANAhQAGgQoADQIEABoGGKEtHsFGCWtw5jBDgMK1AAaBCgANAgQAGgQYACQIMS0QHMXoCZveSUzH8fcmXsdx3sdy27jpiJFSgANAhQAGgQoADQIEABoGGKEtGJWy5ma2veIszsxYXZxwewiaxAAaBBgAJAgwAFgAYBCgANU5SIzp09pgiz4WbfLcn1BxyWFSgANAhQAGgQoADQIEABoGGKEtHsFGCWtw5jBDgMK1AAaBCgANCwb4BW1Vuq6vGqemDHsedX1Xuq6kOLj8/bce4NVfVIVT1cVa84qoEDwCodZAX600le+Yxjr09yaoxxc5JTi69TVS9OcmeSlyy+58er6qrLNloAmMS+JaIxxm9U1Y3POHxHkpctPn9rkl9P8rrF8XeMMZ5M8uGqeiTJ7Ul+6/IMdzVmL8DMXnJK5r8PmcN+18le17prjCut+xroi8YYjyXJ4uMLF8evT/KxHbc7vzgGABvlcv8zltrl2Nj1hlV3J7k7Sa7Nscs8DAA4Wt0V6Ceq6rokWXx8fHH8fJLjO253Q5JHd/sDxhhvGmOcHGOcvDrXNIcBAKvRDdD7kty1+PyuJO/acfzOqrqmqm5KcnOSM8sNEQDms+9TuFX19mwXhl5QVeeTfF+SH0hyb1V9R5KPJvnWJBljPFhV9yb5YJKnkrxmjPGZ/f6OE7dczNbWvEWY2csJs48PYBMdpIX76kucevklbn9PknuWGRQAzM5ORADQIEABoEGAAkDDFG9ndu7sMUWYDTf7bkmuP+CwrEABoEGAAkCDAAWABgEKAA1TlIhmpwCzvHUYI8BhWIECQIMABYAGAQoADQIUABqUiA5g9gLM7CWnZP77kPWw13W03++Ba5DLzQoUABoEKAA0CFAAaBCgANAwRYnoxC0Xs7U1bxFm9vLB7OMD2ERWoADQIEABoEGAAkCDAAWAhilKROfOHlOE2XCz75bk+gMOywoUABoEKAA0CFAAaBCgANAwRYlodgowy1uHMQIchhUoADQIUABoEKAA0CBAAaBBiegAZi/AzF5ySua/D1l/+11je/2euD7psAIFgAYBCgANAhQAGgQoADRMUSI6ccvFbG3NW4SZvWAw+/gANpEVKAA0CFAAaBCgANAgQAGgYYoS0bmzxxRhNtzsuyW5/oDDsgIFgAYBCgANAhQAGgQoADRMUSKanQLM8tZhjACHYQUKAA0CFAAaBCgANAhQAGhQIjqA2Qsws5eckvnvQzbfXtfgfr9Drl92YwUKAA0CFAAaBCgANAhQAGiYokR04paL2dqatwgze4Fg9vEBbCIrUABoEKAA0CBAAaBBgAJAwxQlonNnjynCbLjZd0ty/QGHZQUKAA0CFAAaBCgANAhQAGiYokQ0OwWY5a3DGAEOwwoUABoEKAA0CFAAaBCgANAgQAGgQQsXeNbbryW+VxNfw/zZywoUABoEKAA0CFAAaBCgANCgRHQASgLLsx0isGmsQAGgQYACQIMABYAGAQoADVOUiE7ccjFbW/OWTBRMluc+BDaNFSgANAhQAGgQoADQIEABoGGKEtG5s8eUTJYw+y4/iRIRsHmsQAGgQYACQIMABYAGAQoADTXGWPUYcvLWa8eZreOrHsYlKcAAl7Jfic/jx3o7PU7lwniidjtnBQoADQIUABoEKAA0CFAAaLAT0QHMvtPPzPcdwKayAgWABgEKAA0CFAAaBCgANExRIpqdks7yFLGATWMFCgANAhQAGgQoADQIUABo8HZmB6BgAnTtVaDz2DI/b2cGAJeZAAWABgEKAA0CFAAaptiJaPa3M5vd7Lv8JMoSwOaxAgWABgEKAA37BmhVvaWqHq+qB3Yc+/6q+nhVvX/x36t2nHtDVT1SVQ9X1SuOauAAsEoHWYH+dJJX7nL8x8YYty3+e3eSVNWLk9yZ5CWL7/nxqrrqcg0WAGaxb4lojPEbVXXjAf+8O5K8Y4zxZJIPV9UjSW5P8lvtEU5g9pKOgg7AlbfMa6DfVVVnF0/xPm9x7PokH9txm/OLY5+nqu6uqvur6v5P58klhgEAV143QH8iyVcluS3JY0l+ZHF8t/0Cd91sd4zxpjHGyTHGyatzTXMYALAarQAdY3xijPGZMcZnk/xktp+mTbZXnDt3hb8hyaPLDREA5tMK0Kq6bseX35Lk6YbufUnurKprquqmJDcnObPcEAFgPvuWiKrq7UleluQFVXU+yfcleVlV3Zbtp2c/kuQ7k2SM8WBV3Zvkg0meSvKaMcZnjmboV46SzvIUsYBNc5AW7qt3OfzmPW5/T5J7lhkUAMzOTkQA0CBAAaBBgAJAQ42x6z/TvKJO3nrtOLN1fP8broiCCXAU9ivXeexZvdPjVC6MJ3bb48AKFAA6BCgANAhQAGgQoADQsO9GClfCubPHvFi+hNl3+UmUIYDNYwUKAA0CFAAaBCgANAhQAGiYokQ0u9lLOgo6AFeeFSgANAhQAGgQoADQIEABoEGJ6ACUdJaniAVsGitQAGgQoADQIEABoEGAAkBDjTFWPYacvPXacWbr+KqHcUkKJsAq7FW+87h0ZZwep3JhPFG7nbMCBYAGAQoADQIUABoEKAA0TLET0bmzx7wgvoTZd/lJFB6AzWMFCgANAhQAGgQoADQIUABomKJENLvZSzoKOgBXnhUoADQIUABoEKAA0CBAAaBBiegAlHSWp4gFbBorUABoEKAA0CBAAaBBgAJAQ40xVj2GnLz12nFm6/iqh3FJCibAbPYr5nncujxOj1O5MJ6o3c5ZgQJAgwAFgAYBCgANAhQAGqbYiejc2WNe8F7C7Lv8JAoNwOaxAgWABgEKAA0CFAAaBCgANExRIprd7CUdBR2AK88KFAAaBCgANAhQAGgQoADQoER0AEo6y1PEAjaNFSgANAhQAGgQoADQIEABoKHGGKseQ07eeu04s3V81cO4JAUTYN3sV9zzuHYwp8epXBhP1G7nrEABoEGAAkCDAAWABgEKAA1T7ER07uwxL2gvYfZdfhKFBWDzWIECQIMABYAGAQoADQIUABqmKBHNbvaSjoIOwJVnBQoADQIUABoEKAA0CFAAaFAiOgAlneUpYgGbxgoUABoEKAA0CFAAaBCgANBQY4xVjyEnb712nNk6vuphXJKCCbBp9ir2ecz7nNPjVC6MJ2q3c1agANAgQAGgQYACQIMABYCGKXYiOnf2mBetlzD7Lj+JUgKweaxAAaBBgAJAgwAFgAYBCgANU5SIZjd7SUdBB+DKswIFgAYBCgANAhQAGgQoADQoER2Aks7yFLGATWMFCgANAhQAGgQoADQIUABoqDHGqseQk7deO85sHV/1MC5JwQR4Ntmv9Pdsekw8PU7lwniidjtnBQoADQIUABoEKAA0CFAAaJhiJ6JzZ489q16Uvtxm3+UneXaVDoBnBytQAGgQoADQIEABoEGAAkDDFCWi2c1e0lHQAbjyrEABoEGAAkDDvgFaVcer6teq6qGqerCqvntx/PlV9Z6q+tDi4/N2fM8bquqRqnq4ql5xlBMAgFU4yAr0qSTfM8b4q0m+JslrqurFSV6f5NQY4+YkpxZfZ3HuziQvSfLKJD9eVVcdxeABYFX2LRGNMR5L8tji809V1UNJrk9yR5KXLW721iS/nuR1i+PvGGM8meTDVfVIktuT/NblHvyVoqSzPEUsYNMc6jXQqroxyUuTnE7yokW4Ph2yL1zc7PokH9vxbecXxwBgYxw4QKvqi5L8fJLXjjEu7HXTXY593rt2V9XdVXV/Vd3/6Tx50GEAwBQOFKBVdXW2w/NtY4x3Lg5/oqquW5y/Lsnji+Pnkxzf8e03JHn0mX/mGONNY4yTY4yTV+ea7vgBYCUO0sKtJG9O8tAY40d3nLovyV2Lz+9K8q4dx++sqmuq6qYkNyc5c/mGDACrV2N83rOrf/4GVV+X5H8m+d0kn10c/t5svw56b5K/lOSjSb51jPHE4nvemOTbs93gfe0Y45f3+jtO3nrtOLN1fK+brJSCCcDn7FUK3LTHy9PjVC6MJ3Z7afJALdzfzO6vaybJyy/xPfckuefAIwSANWMnIgBoEKAA0CBAAaBhirczO3f22Ma98Hwlzb7LT7J5xQIAK1AAaBCgANAgQAGgQYACQMMUJaLZzV7SUdABuPKsQAGgQYACQIMABYAGAQoADUpEB6CkszxFLGDTWIECQIMABYAGAQoADQIUABpqjLHqMeTkrdeOM1vHVz2MS1IwATiY/QqD6/Z4enqcyoXxRO12zgoUABoEKAA0CFAAaBCgANAwxU5E584eW7sXlmcy+y4/yfoVBwD2YwUKAA0CFAAaBCgANAhQAGiYokQ0u9lLOgo6AFeeFSgANAhQAGgQoADQIEABoEGJ6ACUdJaniAVsGitQAGgQoADQIEABoEGAAkCDAAWAhhpjrHoMOXnrtePM1vFVD+OSNDQBLo+9GvkzPtaeHqdyYTxRu52zAgWABgEKAA0CFAAaBCgANEyxld+5s8emfPF4Xcy+TV4yZzkAYBlWoADQIEABoEGAAkCDAAWAhilKRLObvaSjoANw5VmBAkCDAAWABgEKAA0CFAAalIgOQElneYpYwKaxAgWABgEKAA0CFAAaBCgANNQYY9VjyMlbrx1nto6vehiXpGACcPT2Kxuu4rH49DiVC+OJ2u2cFSgANAhQAGgQoADQIEABoGGKnYjOnT2mqLOE2Xf5SRSxgM1jBQoADQIUABoEKAA0CFAAaJiiRDS72Us6CjoAV54VKAA0CFAAaBCgANAgQAGgQYnoAJR0lqeIBWwaK1AAaBCgANAgQAGgQYACQEONMVY9hpy89dpxZuv4qodxSQomAKu3VxnxqB6nT49TuTCeqN3OWYECQIMABYAGAQoADQIUABqm2Ino3NljijpLmH2Xn0QRC9g8VqAA0CBAAaBBgAJAgwAFgIYpSkSzm72ko6ADcOVZgQJAgwAFgAYBCgANAhQAGpSIDkBJZ3mKWMCmsQIFgAYBCgANAhQAGgQoADTUGGPVY8jJW68dZ7aOr3oYl6RgAjC3/YqK3cfx0+NULownardzVqAA0CBAAaBBgAJAgwAFgIYpdiI6d/bY1EUdu+gA8ExWoADQIEABoEGAAkCDAAWAhilKRLNT0lmeIhawaaxAAaBBgAJAgwAFgAYBCgAN3s7sABRMANbbXkXGvR7jvZ0ZAFxm+wZoVR2vql+rqoeq6sGq+u7F8e+vqo9X1fsX/71qx/e8oaoeqaqHq+oVRzkBAFiFg/w70KeSfM8Y431V9cVJfqeq3rM492NjjB/eeeOqenGSO5O8JMlXJPnVqjoxxvjM5Rw4AKzSvivQMcZjY4z3LT7/VJKHkly/x7fckeQdY4wnxxgfTvJIktsvx2ABYBaH2omoqm5M8tIkp5N8bZLvqqp/kuT+bK9S/yTb4frbO77tfPYOXG9ntqSZ7zuATXXgElFVfVGSn0/y2jHGhSQ/keSrktyW5LEkP/L0TXf59s+r+lbV3VV1f1Xd/+k8eeiBA8AqHShAq+rqbIfn28YY70ySMcYnxhifGWN8NslP5nNP055PsvPfpNyQ5NFn/pljjDeNMU6OMU5enWuWmQMAXHEHaeFWkjcneWiM8aM7jl+342bfkuSBxef3Jbmzqq6pqpuS3JzkzOUbMgCs3kFeA/3aJP84ye9W1dMvBn5vkldX1W3Zfnr2I0m+M0nGGA9W1b1JPpjtBu9rNHAB2DT7BugY4zez++ua797je+5Jcs8S45qKks7yFLGATWMnIgBoEKAA0CBAAaBBgAJAw6F2IgKAdbRXUXCvkuPtr7h4yXNWoADQIEABoEGAAkCDAAWAhilKRCduuZitrXl3qrFLzfLch8CmsQIFgAYBCgANAhQAGgQoADRMUSI6d/bY1CUTb8UFwDNZgQJAgwAFgAYBCgANAhQAGmqMseoxpKo+meR/J3lBkj9a8XAuB/OYi3nMZVPmkWzOXMzj0v7yGOPLdzsxRYA+raruH2OcXPU4lmUeczGPuWzKPJLNmYt59HgKFwAaBCgANMwWoG9a9QAuE/OYi3nMZVPmkWzOXMyjYarXQAFgXcy2AgWAtTBFgFbVK6vq4ap6pKpev+rxHFRVHa+qX6uqh6rqwar67sXx51fVe6rqQ4uPz1v1WA+iqq6qqv9VVb+0+Hrt5lFVX1pVP1dVv7f4ufyNdZxHklTVv1xcVw9U1dur6tp1mEtVvaWqHq+qB3Ycu+S4q+oNi9/9h6vqFasZ9ee7xDz+w+LaOltVv1BVX7rj3NrMY8e5f11Vo6pesOPYlPNILj2XqvoXi/E+WFU/tOP40c5ljLHS/5JcleT3k3xlkucm+UCSF696XAcc+3VJvnrx+RcnOZfkxUl+KMnrF8dfn+QHVz3WA87nXyX52SS/tPh67eaR5K1J/tni8+cm+dI1ncf1ST6c5AsWX9+b5J+uw1yS/O0kX53kgR3Hdh334vflA0muSXLT4rHgqlXPYY95fGOS5yw+/8F1ncfi+PEkW1n8G/zZ57HHz+Trk/xqkmsWX7/wSs1lhhXo7UkeGWP8wRjjz5K8I8kdKx7TgYwxHhtjvG/x+aeSPJTtB747sv1AnsXHf7CaER5cVd2Q5O8n+akdh9dqHlX1Jdn+BXtzkowx/myM8X+yZvPY4TlJvqCqnpPkWJJHswZzGWP8RpInnnH4UuO+I8k7xhhPjjE+nOSRbD8mrNxu8xhj/MoY46nFl7+d5IbF52s1j4UfS/Jvk+wswkw7j+SSc/nnSX5gjPHk4jaPL44f+VxmCNDrk3xsx9fnF8fWSlXdmOSlSU4nedEY47FkO2STvHB1Izuw/5jtX6bP7ji2bvP4yiSfTPKfF09F/1RVfWHWbx4ZY3w8yQ8n+WiSx5L83zHGr2QN57JwqXGv8+//tyf55cXnazWPqvrmJB8fY3zgGafWah4LJ5L8rao6XVX/o6r+2uL4kc9lhgCtXY6tVTW4qr4oyc8nee0Y48Kqx3NYVfVNSR4fY/zOqseypOdk++mdnxhjvDTJn2b76cK1s3iN8I5sP/X0FUm+sKq+bbWjOhJr+ftfVW9M8lSStz19aJebTTmPqjqW5I1J/t1up3c5NuU8dnhOkucl+Zok/ybJvVVVuQJzmSFAz2f7ufin3ZDtp6rWQlVdne3wfNsY452Lw5+oqusW569L8vilvn8SX5vkm6vqI9l+Cv0bqupnsn7zOJ/k/Bjj9OLrn8t2oK7bPJLk7yT58Bjjk2OMTyd5Z5K/mfWcS3Lpca/d739V3ZXkm5L8o7F4sS3rNY+vyvb/mH1g8Tt/Q5L3VdVfzHrN42nnk7xzbDuT7WfRXpArMJcZAvS9SW6uqpuq6rlJ7kxy34rHdCCL/8t5c5KHxhg/uuPUfUnuWnx+V5J3XemxHcYY4w1jjBvGGDdm+/7/72OMb8v6zeMPk3ysqv7K4tDLk3wwazaPhY8m+ZqqOra4zl6e7dfY13EuyaXHfV+SO6vqmqq6KcnNSc6sYHwHUlWvTPK6JN88xri449TazGOM8btjjBeOMW5c/M6fz3YZ8g+zRvPY4ReTfEOSVNWJbJcH/yhXYi6rblUt/gfuVdlusP5+kjeuejyHGPfXZfspgbNJ3r/471VJvizJqSQfWnx8/qrHeog5vSyfa+Gu3TyS3Jbk/sXP5Bez/dTO2s1jMZd/n+T3kjyQ5L9ku004/VySvD3br9t+OtsPzt+x17iz/XTi7yd5OMnfW/X495nHI9l+Xe3p3/f/tI7zeMb5j2TRwp15Hnv8TJ6b5GcWvyfvS/INV2oudiICgIYZnsIFgLUjQAGgQYACQIMABYAGAQoADQIUABoEKAA0CFAAaPj/pvlZmJ0SVxEAAAAASUVORK5CYII=\n",
      "text/plain": [
       "<Figure size 864x864 with 1 Axes>"
      ]
     },
     "metadata": {
      "needs_background": "light"
     },
     "output_type": "display_data"
    }
   ],
   "source": [
    "import matplotlib.pyplot as plt\n",
    "\n",
    "plt.figure(figsize=(12,12))\n",
    "plt.imshow(np.not_equal(J, np.zeros(J.shape))) #Jacobian"
   ]
  },
  {
   "cell_type": "code",
   "execution_count": 12,
=======
   "execution_count": 7,
>>>>>>> a83c4896
   "metadata": {},
   "outputs": [
    {
     "name": "stdout",
     "output_type": "stream",
     "text": [
<<<<<<< HEAD
      "209.16430538121483\n",
      "400\n",
      "-58.33083755555968\n",
      "24028\n"
     ]
    },
    {
     "data": {
      "text/plain": [
       "<matplotlib.image.AxesImage at 0x2b39200120d0>"
      ]
     },
     "execution_count": 12,
     "metadata": {},
     "output_type": "execute_result"
    },
    {
     "data": {
      "image/png": "iVBORw0KGgoAAAANSUhEUgAAA20AAAJrCAYAAABz3HtjAAAABHNCSVQICAgIfAhkiAAAAAlwSFlzAAALEgAACxIB0t1+/AAAADh0RVh0U29mdHdhcmUAbWF0cGxvdGxpYiB2ZXJzaW9uMy4xLjIsIGh0dHA6Ly9tYXRwbG90bGliLm9yZy8li6FKAAAgAElEQVR4nO3dfcxt2V0X8O/PvkxtoaFjbZnOjE4xU5JCTDFjq6KmUpWKhJE/MEPElFAZYkDEV1pIxJc0wTfQP3xJoRUUbG1KgQmpFjqCSAJT2iqlLxYGW+h1xk6bom0wDu2w/OM5N57nznnOnPe9ztqfT3Jzn2fv89y7us/c8+ve37V+q1prAQAAoE+/beoBAAAAcDU3bQAAAB1z0wYAANAxN20AAAAdc9MGAADQMTdtAAAAHTvaTVtVvbyqPlhVD1bVq4719wAAAIysjrFPW1U9KckvJfkTSa4l+fkkX91ae//B/zIAAICBPflIf+6LkzzYWvvvSVJVb0xyd5KVN21PrZva0/KMvf/SF/ze/5Mk+aX3PH2nc9eteg0Ah/Gp/PrHW2u/c+pxnIt9a+QutXG5LqqJAKfxf/Mb+c32aK06d6ybtluTfGTp+2tJXnLVi5+WZ+Ql9bK9/9K3ve2/Jkm+9Hkv2uncdateA8BhvL29+VenHsM52bdG7lIbl+uimghwGg+0+688d6ybtlV3iJfmYVbVvUnuTZKn5TBP8dYVluvn3vbQ4wvUjecAYEqHrJGb1MZ1x1fVTQBO61iNSK4luX3p+9uSPLT8gtbaa1trd7XW7npKbjrSMADg/KiRACw71k3bzye5s6qeX1VPTXJPkvuO9HcBAAAM6yjTI1trn6mqb0rytiRPSvL61tr7jvF3bWuXaSIcx7opN5ucu877BnA8PmNPa9/a6P2CMR1rTVtaa29N8tZj/fkAAABzcLSbNngi2zSOWT6mcQwAo9qmcdqm54Dzd6w1bQAAAByApK1jnpZZgwgwmnXrkq86t2pmxeg1YNf6N/p1gbmStAEAAHRM0jaxdWmap2UAjOZQm32bjQLMiaQNAACgY27aAAAAOjbU9Mhz3KzZtA4AjmmX2rhqu5Ve9DYegFOQtAEAAHRsqKRtm82a121ICQCjOFTjDwkXwHQkbQAAAB0bKmnbhA0p+3GOaxAB5sZn7GntWxu9XzAmSRsAAEDHZpe00Y9t1iAuH7MGEYBRbbMGf9NzwPmTtAEAAHTMTRsAAEDHTI/smCkOGscAjGZdM6mrzq2aDj96Ddi1/o1+XWCuJG0AAAAdk7RNbF2a5mkZAKM51GbfZqMAcyJpAwAA6NhQSds5btbsCSEAx7RLbVy13UovehsPwClI2gAAADo2VNK2zWbN6zakBIBR7LuGDIDpSdoAAAA65qYNAACgY0NNj9yEDSn7cY6NYwDgmPatjWoijEnSBgAA0LHZJW30Y5vGMcvHNI4BYFTbNE7b9Bxw/iRtAAAAHZO0dczTMmsQAUazbl3yVedWzawYvQbsWv9Gvy4wV5I2AACAjknaJrYuTfO0DIDR7LvZ9/W6aTYKMCeSNgAAgI65aQMAAOjYUNMjz3GzZtM6ADimXWrjqu1WetHbeABOQdIGAADQsaGStm02a163ISUAjGLfxh8ATE/SBgAA0LGhkrZN2JCyH+e4BhEAjmnf2qgmwpgkbQAAAB2bXdJGP7ZZg7h8zBpEAEa1zRr8Tc8B50/SBgAA0DE3bQAAAB0zPbJjpjhoHAMwmnXNpK46t2o6/Og1YNf6N/p1gbmStAEAAHRM0jaxdWmap2UAjGbfzb6v102zUYA5kbQBAAB0bKik7Rw3a/aEEIBj2qU2rtpupRe9jQfgFCRtAAAAHRsqadtms+Z1G1ICwCj2XUMGwPQkbQAAAB1z0wYAANCxoaZHbsKGlP04x8YxAHBM+9ZGNRHGJGkDAADo2OySNvqxTeOY5WMaxwAwqm0ap216Djh/kjYAAICOSdo65mmZNYgAo1m3Lvmqc6tmVoxeA3atf6NfF5grSRsAAEDHJG0TW5emeVoGwGj23ez7et00GwWYE0kbAABAx9y0AQAAdGyo6ZHnuFmzaR0AHNMutXHVdiu96G08AKcgaQMAAOjYUEnbNps1r9uQEgBGsW/jDwCmJ2kDAADo2FBJ2yZsSNmPc1yDCADHtG9tVBNhTJI2AACAjs0uaaMf26xBXD5mDSIAo9pmDf6m54DzJ2kDAADomJs2AACAjpke2TFTHDSOARjNumZSV51bNR1+9Bqwa/0b/brAXEnaAAAAOiZpm9i6NM3TMgBGs+9m39frptkowJxI2gAAADomaZvYKZ8Q2swagHN36Bq0S21ctR0NwDFJ2gAAADomaZuRbTazXrdhJwCM4lBr7CRuwDFJ2gAAADrmpg0AAKBjQ02P1GhjfzbsBBiLRhvH5foApyBpAwAA6NhQSZtGGwBwmUYbAOdP0gYAANCxoZK2TViz1Q9rEAH65zP2tPatjd4vGJOkDQAAoGOzS9roxzZrEJePWYMIwKi2WYO/6Tng/EnaAAAAOuamDQAAoGOmR3bMFAeNYwBGs66Z1FXnVk2HH70G7Fr/Rr8uMFeSNgAAgI5J2ia2Lk3ztAyA0Rxqs2+zUYA5kbQBAAB0TNI2sVM+IbSZNQDn7tA1aJfauGo7GoBjkrQBAAB0TNI2I9tsZr1uw04AGMWh1thJ3IBjkrQBAAB0zE0bAABAx4aaHqnRxv5s2AkwFo02jsv1AU5B0gYAANCxoZI2jTYA4DKNNgDOn6QNAACgY0MlbZuwZqsf1iAC9M9n7GntWxu9XzAmSRsAAEDHZpe00Y9t1iAuH7MGEYBRbbMGf9NzwPnb66atqj6c5FNJHkvymdbaXVV1c5J/l+SOJB9O8mdba7++3zABAADm6RDTI/9Ya+1FrbW7Ft+/Ksn9rbU7k9y/+B4AAIAdVGtt9x++SNruaq19fOnYB5O8tLX2cFXdkuSnWmufv+7PeWbd3F5SL9t5HKMyxQEY0dvbm9+19KCPJzBajVzXTOqqc6umw6uNwGgeaPfnk+0TtercvklbS/LjVfWuqrp3cey5rbWHk2Tx+3NW/WBV3VtV76yqd346j+45DAAYhxoJwLJ9k7bntdYeqqrnJPmJJH8pyX2ttc9Zes2vt9aete7PGe0p4jakacDcSNq2M+cauYptX4BRHS1pa609tPj9kSQ/nOTFST66mBaZxe+P7PN3AAAAzNnO3SOr6hlJfltr7VOLr/9kkr+b5L4kr0jynYvff/QQAx3VKZ8Q2swagHN36Bq0S21ctR0NwDHt0/L/uUl+uKqu/zn/trX2H6rq55O8qapemeTXknzV/sMEAACYp73WtB2K+fr92DWNA9iUNW3bUSP7pjYCh3LM7pEAAAAckZs2AACAju2zpq07Gm3sb93/9jlfF4BzpdHGcbk+wClI2gAAADo2VNK2SUq06qnijecAYBS7zKBYPq7RBsD0JG0AAAAdGypp24Q1W/2wBhGgfz5jT2vf2uj9gjFJ2gAAADo2u6SNfmyzBnH5mDWIAIxqmzX4m54Dzp+kDQAAoGNu2gAAADpmemTHTHHQOAZgNOuaSV11btV0+NFrwK71b/TrAnMlaQMAAOiYpG1i69I0T8sAGM2hNvs2GwWYE0kbAABAxyRtEzvlE0KbWQNw7g5dg3apjau2owE4JkkbAABAxyRtM7LNZtbrNuwEgFEcao2dxA04JkkbAABAx9y0AQAAdGyo6ZEabezPhp0AY9Fo47hcH+AUJG0AAAAdGypp02gDAC7TaAPg/EnaAAAAOjZU0rYJa7b6YQ0iQP98xp7WvrXR+wVjkrQBAAB0bHZJG/3YZg3i8jFrEAEY1TZr8Dc9B5w/SRsAAEDH3LQBAAB0zPTIjpnioHEMwGjWNZO66tyq6fCj14Bd69/o1wXmStIGAADQMUnbxNalaZ6WATCaQ232bTYKMCeSNgAAgI5J2iZ2yieENrMG4NwdugbtUhtXbUcDcEySNgAAgI65aQMAAOiY6ZEzssni71VTQda1XAaAc3aoxiimSQLHJGkDAADo2FBJm0Yb+7NhJ8BYNNo4LtcHOAVJGwAAQMeGStqs2QKAy6zZAjh/kjYAAICODZW0bcKarX5YgwjQP5+xp7VvbfR+wZgkbQAAAB1z0wYAANCx2U2PpB/bNI5ZPqZxDACj2qZx2qbngPMnaQMAAOiYpK1jnpZpHAMwmnXNpK46t2pmxeg1YNf6N/p1gbmStAEAAHRM0jaxdWmap2UAjOZQm32bjQLMiaQNAACgY5K2iZ3yCaHNrAE4d4euQbvUxlWdjQGOSdIGAADQMTdtAAAAHTM9cka22cx63YadADCKQzVGMU0SOCZJGwAAQMeGSto02tifDTsBxqLRxnG5PsApSNoAAAA6NlTSZs0WAFxmzRbA+ZO0AQAAdGyopG0T1mz1wxpEgP75jD2tfWuj9wvGJGkDAADomJs2AACAjs1ueiT92KZxzPIxjWMAGNU2jdM2PQecP0kbAABAxyRtHfO0TOMYgNGsayZ11blVMytGrwG71r/RrwvMlaQNAACgY5K2ia1L0zwtA2A0h9rs22wUYE4kbQAAAB2TtE3slE8IbWYNwLk7dA3apTau6mwMcEySNgAAgI65aQMAAOiY6ZEzss1m1us27ASAURyqMYppksAxSdoAAAA6NlTSptHG/mzYCTAWjTaOy/UBTkHSBgAA0LGhkjZrtgDgMmu2AM6fpA0AAKBjQyVtm7Bmqx/WIAL0z2fsae1bG71fMCZJGwAAQMfctAEAAHRsdtMj6cc2jWOWj2kcA8Cotmmctuk54PxJ2gAAADomaeuYp2UaxwCMZl0zqavOrZpZMXoN2LX+jX5dYK4kbQAAAB2TtE1sXZrmaRkAoznUZt9mowBzImkDAADomKRtYqd8QmgzawDO3aFr0C61cVVnY4BjkrQBAAB0zE0bAABAx0yPnJFtNrNet2EnAIziUI1RTJMEjknSBgAA0LGhkjaNNvZnw06AsWi0cVyuD3AKkjYAAICODZW0WbMFAJdZswVw/iRtAAAAHRsqaduENVv9sAYRoH8+Y09r39ro/YIxSdoAAAA65qYNAACgY7ObHkk/tmkcs3xM4xgARrVN47RNzwHnT9IGAADQMUlbxzwt0zgGYDTrmklddW7VzIrRa8Cu9W/06wJzJWkDAADo2BMmbVX1+iRfnuSR1toXLo7dnOTfJbkjyYeT/NnW2q8vzr06ySuTPJbkm1trbzvKyAexLk3ztAyA0Rxqs2+zUYA52SRp+74kL7/h2KuS3N9auzPJ/YvvU1UvTHJPki9Y/Mw/r6onHWy0AAAAM/OESVtr7aer6o4bDt+d5KWLr78/yU8l+dbF8Te21h5N8qGqejDJi5P87GGGO55TPiG0mTUA5+7QNWiX2riqszHAMe26pu25rbWHk2Tx+3MWx29N8pGl111bHAMAAGAHh+4eWSuOtZUvrLo3yb1J8rQ8/cDDAIDzpUYCsGzXm7aPVtUtrbWHq+qWJI8sjl9LcvvS625L8tCqP6C19tokr02SZ9bNK2/sOKxtNrNet2EnAMelRp7OoRqjmCYJHNOu0yPvS/KKxdevSPKjS8fvqaqbqur5Se5M8o79hggAADBfm7T8f0Mumo48u6quJfmOJN+Z5E1V9cokv5bkq5Kktfa+qnpTkvcn+UySb2ytPXaksT+ORhv7s2EnwFg02jgu1wc4hU26R371FadedsXrX5PkNfsMCgAAgAuHbkQyKWu2AOCyfddsATC9Xde0AQAAcAJDJW2bsGarH9YgAsBl+9ZGNRHGJGkDAADomJs2AACAjs1ueiT92KZxzPIxjWMAGNU2jdM2PQecP0kbAABAxyRtHfO0TOMYgNGsayZ11blVMytGrwG71r/RrwvMlaQNAACgY5K2ia1L0zwtA2A0+272fb1umo0CzImkDQAAoGOStomd8gmhzawBOHeHrkG71MZVnY0BjknSBgAA0DE3bQAAAB0zPXJGttnMet2GnQAwikM1RjFNEjgmSRsAAEDHhkraNNrYnw07Acai0cZxuT7AKUjaAAAAOjZU0mbNFgBctu+aLQCmJ2kDAADo2FBJ2yas2eqHNYgAcNm+tVFNhDFJ2gAAADrmpg0AAKBjs5seST+2aRyzfEzjGABGtU3jtE3PAedP0gYAANAxSVvHPC3TOAZgNOuaSV11btXMitFrwK71b/TrAnMlaQMAAOiYpG1i69I0T8sAGM2+m31fr5tmowBzImkDAADomKRtYqd8QmgzawDO3aFr0C61cVVnY4BjkrQBAAB0zE0bAABAx0yPnJFtNrNet2EnAIziUI1RTJMEjknSBgAA0LGhkjaNNvZnw06AsWi0cVyuD3AKkjYAAICODZW0WbMFAJftu2YLgOlJ2gAAADo2VNK2CWu2+mENIgBctm9tVBNhTJI2AACAjrlpAwAA6NjspkfSj20axywf0zgGgFFt0zht03PA+ZO0AQAAdEzS1jFPyzSOARjNumZSV51bNbNi9Bqwa/0b/brAXEnaAAAAOiZpm9i6NM3TMgBGs+9m39frptkowJxI2gAAADomaZvYKZ8Q2swagHN36Bq0S21c1dkY4JgkbQAAAB1z0wYAANAx0yNnZJvNrNdt2AkAo9i3MQrAKUjaAAAAOjZU0qbRxv5s2AkwFo02AM6fpA0AAKBjQyVt1mwBwGXWbAGcP0kbAABAx4ZK2jZhzVY/rEEEgMv2rY1qIoxJ0gYAANAxN20AAAAdm930SPqxTeOY5WMaxwAwqm0ap216Djh/kjYAAICOSdo65mmZxjEAo1nXTOqqc6tmVoxeA3atf6NfF5grSRsAAEDHJG0TW5emeVoGwGj23ez7et00GwWYE0kbAABAx9y0AQAAdMz0yImtm9Zh6gcAo9GIBGB7kjYAAICOSdomphEJAHOiEQnA9iRtAAAAHZO0TWzOTwjXPSXd5Nx1c76GAHMz+mf+vrVx9OsDcyVpAwAA6Jikjclssq5hOVW7fmxdNzEAOGc31rjlWrnrOeD8SdoAAAA65qYNAACgY0NNj9TYYjy7tIYG4P/bpTaumprOae1a/7xfMCZJGwAAQMeGStq2aWyxbvEuAIxi382sAZiepA0AAKBjQyVtm5jzPHBr/gDgMmv+gHMgaQMAAOjY7JK2ObPmDwAus+YPOAeSNgAAgI65aQMAAOjYUNMjNdrY35wbtQCMSKMNgPMnaQMAAOjYUEmbRhsAcNm+jTbWJXUAnIakDQAAoGNDJW2bOKc1W55uAjC1Q9egdevIrzq3aiaM2gjMiaQNAACgY7NL2nqzLk3zFBGA0RxqjZ3ZKMCcSNoAAAA65qYNAACgY6ZHTmzO0zpshg7Atkb/zN+3No5+fWCuJG0AAAAdk7QxmW02Q18+ZjN0AEZ1Y41brpW7ngPOn6QNAACgY0MlbdZIjeecNkMH6NEutXHVLAdOa9f65/2CMUnaAAAAOjZU0rbNGql188ABYBSH2sxaggMwHUkbAABAx9y0AQAAdGyo6ZGbmPPiXY1aANjW6J/5GrUA50DSBgAA0LEnTNqq6vVJvjzJI621L1wc+9tJvj7JxxYv+7bW2lsX516d5JVJHkvyza21tx1h3OxAoxYAuEyjFuAcbJK0fV+Sl684/t2ttRctfl2/YXthknuSfMHiZ/55VT3pUIMFAACYmydM2lprP11Vd2z4592d5I2ttUeTfKiqHkzy4iQ/u/MIZ2yKp3dzXvMHwPGtWyd91blVMz16qUm9jAMY2z5r2r6pqt5TVa+vqmctjt2a5CNLr7m2OPY4VXVvVb2zqt756Ty6xzAAYCxqJADLqrX2xC+6SNp+bGlN23OTfDxJS/L3ktzSWvu6qvpnSX62tfYDi9e9LslbW2s/tO7Pf2bd3F5SL9vnf8fZMhcemJu3tze/q7V219TjOBdzrpGr6GgMjOqBdn8+2T5Rq87tlLS11j7aWnustfZbSb4nF1Mgk4tk7fall96W5KFd/g4AAAB2vGmrqluWvv3KJO9dfH1fknuq6qaqen6SO5O8Y78hAgAAzNcmLf/fkOSlSZ5dVdeSfEeSl1bVi3IxPfLDSb4hSVpr76uqNyV5f5LPJPnG1tpjxxn6GOY8rcNm3wBsa/TP/H1r4+jXB+Zqk+6RX73i8OvWvP41SV6zz6AAAAC48IQ3bXAs22z2vXzMZt8AjOrGGrdcK3c9B5y/fVr+AwAAcGRDJW3WSI3HZt8A+9mlNq6a5cBp7Vr/vF8wJkkbAABAx4ZK2rZZI7VuHjgAjGKXVGb5uDVSANOTtAEAAHTMTRsAAEDHhpoeuYk5L97VqAWAbY3+ma9RC3AOJG0AAAAdm13SNmcatQDAZRq1AOdA0gYAANAxSVvHpnh6N+c1fwAc37p10ledWzXTo5ea1Ms4gLFJ2gAAADomaZvYujTN0zsARnOoNWTWkgFzImkDAADomJs2AACAjpkeObE5T+uw2TcA2xr9M3/f2jj69YG5krQBAAB0TNLGZLbZ7Hv5mM2+ARjVjTVuuVbueg44f5I2AACAjg2VtFkjNR6bfQPsZ5fauGqWA6e1a/3zfsGYJG0AAAAdGypp22aN1Lp54AAwikNtZi3BAZiOpA0AAKBjbtoAAAA6NtT0yE3MefGuRi0AbGv0z3yNWoBzIGkDAADo2OyStjnTqAUALtOoBTgHkjYAAICOSdo6NsXTuzmv+QPg+Natk77q3KqZHr3UpF7GAYxN0gYAANAxSdvE1qVpnt4BMJpDrSGzlgyYE0kbAABAx9y0AQAAdMz0yInNeVqHzb4B2Nbon/n71sbRrw/MlaQNAACgY5I2JrPNZt/Lx2z2DcCobqxxy7Vy13PA+ZO0AQAAdGyopM0aqfHY7BtgP7vUxlWzHDitXeuf9wvGJGkDAADo2FBJ2zZrpNbNAweAURxqM2sJDsB0JG0AAAAdc9MGAADQsaGmR25izot3NWoBYFujf+Zr1AKcA0kbAABAx2aXtM2ZRi0AcJlGLcA5kLQBAAB0TNLWsSme3s15zR8Ax7dunfRV51bN9OilJvUyDmBskjYAAICOSdomti5N8/QOgNEcag2ZtWTAnEjaAAAAOuamDQAAoGOmR05sztM6bPYNwLZG/8zftzaOfn1griRtAAAAHZO0MZltNvtePmazbwBGdWONW66Vu54Dzp+kDQAAoGNDJW3WSI3HZt8A+9mlNq6a5cBp7Vr/vF8wJkkbAABAx4ZK2rZZI7VuHjgAjOJQm1lLcACmI2kDAADomJs2AACAjg01PXITc168q1ELANsa/TNfoxbgHEjaAAAAOja7pG3ONGoBgMs0agHOgaQNAACgY5K2jk3x9G7Oa/4AOL5166SvOrdqpkcvNamXcQBjk7QBAAB0TNI2sXVpmqd3AIzmUGvIrCUD5kTSBgAA0DE3bQAAAB0zPXJic57WYbNvALY1+mf+vrVx9OsDcyVpAwAA6Jikjclss9n38jGbfQMwqhtr3HKt3PUccP4kbQAAAB0bKmmzRmo8NvsG2M8utXHVLAdOa9f65/2CMUnaAAAAOjZU0rbNGql188ABYBSH2sxaggMwHUkbAABAx9y0AQAAdGyo6ZGbmPPiXY1aANjW6J/5GrUA50DSBgAA0LHZJW1zplELAFymUQtwDiRtAAAAHZO0dWyKp3dzXvMHwPGtWyd91blVMz16qUm9jAMYm6QNAACgY5K2ia1L0zy9A2A0h1pDZi0ZMCeSNgAAgI65aQMAAOiY6ZETm/O0Dpt9A7Ct0T/z962No18fmCtJGwAAQMckbUxmm82+l4/Z7BuAUd1Y45Zr5a7ngPMnaQMAAOjYUEmbNVLjsdk3wH52qY2rZjlwWrvWP+8XjEnSBgAA0LGhkrZt1kitmwcOAKPYdzNrAKYnaQMAAOiYmzYAAICODTU9chNzXryrUQsAXKZRC3AOJG0AAAAdm13SNmcatQDAZfs2arGZNXAKkjYAAICOSdo6NsXTuzmv+QPg+Natk77q3KqZHr3UpF7GAYxN0gYAANCxJ7xpq6rbq+onq+oDVfW+qvrLi+M3V9VPVNUvL35/1tLPvLqqHqyqD1bVlx7zfwAAAMDIqrW2/gVVtyS5pbX27qr67CTvSvJnknxtkk+01r6zql6V5FmttW+tqhcmeUOSFyd5XpK3J3lBa+2xq/6OZ9bN7SX1soP8Dzo3FjADc/P29uZ3tdbumnoc52LONXIV29AAo3qg3Z9Ptk/UqnNPmLS11h5urb178fWnknwgya1J7k7y/YuXfX8ubuSyOP7G1tqjrbUPJXkwFzdwAAAAbGmrRiRVdUeSL0ryQJLnttYeTi5u7KrqOYuX3Zrk55Z+7NriGCvM+Qmhzb4B2Nbon/n71sbRrw/M1cY3bVX1WUl+KMm3tNY+WbUyuUuSVSceNwezqu5Ncm+SPC1P33QYADA8NRKAZRvdtFXVU3Jxw/aDrbW3LA5/tKpuWaRstyR5ZHH8WpLbl378tiQP3fhnttZem+S1ycV8/R3HzxnbZrPv5WM2+wZGp0bO1401brlW7noOOH+bdI+sJK9L8oHW2nctnbovySsWX78iyY8uHb+nqm6qqucnuTPJOw43ZAAAgPnYpHvkH07yn5P8YpLfWhz+tlysa3tTkt+V5NeSfFVr7ROLn/n2JF+X5DO5mE7579f9HYfqjGWNFED/dI/czr41cpfauGqWAwDHta575BNOj2yt/UxWr1NLkpVVpLX2miSv2XiEAAAArPSE0yMBAACYzlYt/3u3TWOLdYt3AWAUm9TGbX4GgNOTtAEAAHRsqKRtE7s8cRyFRi0AcJlGLcA5kLQBAAB0bHZJ25xZ8wcAl+275s9m1sApSNoAAAA6Jmnr2BRP7+a85g+A41u3Tvqqc6tmevRSk3oZBzA2SRsAAEDH3LQBAAB0zPTIia2bAmnKBQCjOVTjDw1AgDmRtAEAAHRM0jaxOT8htNk3ANsa/TN/39o4+vWBuZK0AQAAdEzSxmS22ex7+ZjNvgEY1Y01brlW7noOOH+SNgAAgI4NlbRZIzUem30D7GeX2rhqlgOntWv9837BmCRtAAAAHXPTBgAA0LGhpkdu09hi3eJdABjFvmRDFcYAAA2hSURBVJtZAzA9SRsAAEDHhkraNjHnxbsatQDAZRq1AOdA0gYAANCx2SVtc2bNHwBctu+aP5tZA6cgaQMAAOiYpK1jUzy9m/OaPwCOb9066avOrZrp0UtN6mUcwNgkbQAAAB1z0wYAANAx0yMntm4KpCkXAIzmUI0/NAAB5kTSBgAA0DFJ28Tm/ITQZt8AbGv0z/x9a+Po1wfmStIGAADQMUkbk9lms+/lYzb7BmBUN9a45Vq56zng/EnaAAAAOjZU0maN1Hhs9g2wn11q46pZDpzWrvXP+wVjkrQBAAB0zE0bAABAx4aaHrlNY4t1i3cBYBT7bmYNwPQkbQAAAB0bKmnbxJwX72rUAgCXadQCnANJGwAAQMdml7TNmTV/AHCZNX/AOZC0AQAAdEzS1rF18+yPZc5r/gA4vnXrpK86t2qmh5oEzImkDQAAoGNu2gAAADpmeuTE1k2BNPUDgNHs2/jjet2cYgkBwFQkbQAAAB2TtE1szk8IbfYNwLZG/8zftzaOfn1griRtAAAAHZO0MZltNvtePmazbwBGdWONW66Vu54Dzp+kDQAAoGNDJW3WSI3HZt8A+9mlNq6a5cBp7Vr/vF8wJkkbAABAx9y0AQAAdGyo6ZHbNLZYt3gXAEax72bWAExP0gYAANCxoZK2Tcx58a5GLQBwmUYtwDmQtAEAAHRsdknbnFnzBwCXWfMHnANJGwAAQMckbR1bN8/+WOa85g+A41u3Tvqqc6tmeqhJwJxI2gAAADrmpg0AAKBjpkdObN0USFM/ABjNvo0/rtfNKZYQAExF0gYAANAxSdvE5vyE0GbfAGxr9M/8fWvj6NcH5krSBgAA0DFJG5PZZrPv5WM2+wZgVDfWuOVaues54PxJ2gAAADo2VNJmjdR4bPYNsJ9dauOqWQ6c1q71z/sFY5K0AQAAdMxNGwAAQMeGmh65TWOLdYt3AWAU+25mDcD0JG0AAAAdGypp28ScF+9q1AIAl2nUApwDSRsAAEDHZpe0zZk1fwBw2b5r/mxmDZyCpA0AAKBjkraOTfH0bs5r/gA4vnXrpK86t2qmRy81qZdxAGOTtAEAAHTMTRsAAEDHTI+c2LopkKZcADCaQzX+0AAEmBNJGwAAQMckbROb8xNCm30DsK3RP/P3rY2jXx+YK0kbAABAxyRtTGabzb6Xj9nsG4BR3VjjlmvlrueA8ydpAwAA6NhQSZs1UuOx2TfAfnapjatmOXBau9Y/7xeMSdIGAADQMTdtAAAAHRtqeuQ2jS3WLd4FgFHsu5k1ANOTtAEAAHRsqKRtE+e0eFfbXgBGs67511XnVs2EURuBOZG0AQAAdGx2SVtv1qVpniICMJp919hdr5tmowBzImkDAADomKRtYnN+QmgzdAC2Nfpn/r61cfTrA3MlaQMAAOiYmzYAAICOmR7JZLbZDH35mM3QARjVjTVuuVbueg44f5I2AACAjg2VtGlsMZ5z2gwdoEe71MZVsxw4rV3rn/cLxiRpAwAA6NgTJm1VdXuSf53kc5P8VpLXttb+aVX97SRfn+Rji5d+W2vtrYufeXWSVyZ5LMk3t9bedoSxP842a6TWzQMHgFHsu5k1ANPbZHrkZ5L8tdbau6vqs5O8q6p+YnHuu1tr/2j5xVX1wiT3JPmCJM9L8vaqekFr7bFDDhwAAGAOnvCmrbX2cJKHF19/qqo+kOTWNT9yd5I3ttYeTfKhqnowyYuT/OwBxru3c5oHrgMUAKNZt478qnOrZsKojcCcbLWmraruSPJFSR5YHPqmqnpPVb2+qp61OHZrko8s/di1rLjJq6p7q+qdVfXOT+fRrQcOAKNSIwFYtvFNW1V9VpIfSvItrbVPJvkXSX5PkhflIon7x9dfuuLH2+MOtPba1tpdrbW7npKbth44AIxKjQRg2UYt/6vqKbm4YfvB1tpbkqS19tGl89+T5McW315LcvvSj9+W5KGDjHZA66ZAmvoBwGj2bYxyvW5aQgDMyRMmbVVVSV6X5AOtte9aOn7L0su+Msl7F1/fl+Seqrqpqp6f5M4k7zjckAEAAOZjk6Tti5P8+SS/WFXXVwJ/W5KvrqoX5WLq44eTfEOStNbeV1VvSvL+XHSe/EadI6825yeENkMHYFujf+bvWxtHvz4wV5t0j/yZrF6n9tY1P/OaJK/ZY1wAAABkwzVtcAzbbIa+fMxm6ACM6sYat1wrdz0HnL+tWv4DAABwWpI2JnOoNW0AMApr2oBVJG0AAAAdc9MGAADQMdMjmYxGJABwmUYkwCqSNgAAgI4NlbTZrHk8m6RxAFxtl9q4apYDp7Vr/fN+wZgkbQAAAB0bKmnbZo3UunngADCKXVIZaQ1AXyRtAAAAHRsqadvEOc0D1wEKgNGsW0d+1blVM2HURmBOJG0AAAAdc9MGAADQsdlNj+zNuimQpn4AMJp9G6Ncr5uWEABzImkDAADoWLXWph5DqupjSX4jycenHsuWnh1jPpVzHLcxn4Yxn8Yhx/y7W2u/80B/1vDUyJMy5tMw5tMw5tM4SX3s4qYtSarqna21u6YexzaM+XTOcdzGfBrGfBrnOOaRnOP1N+bTMObTMObTMOarmR4JAADQMTdtAAAAHevppu21Uw9gB8Z8Ouc4bmM+DWM+jXMc80jO8fob82kY82kY82kY8xW6WdMGAADA4/WUtAEAAHCDLm7aqurlVfXBqnqwql419XhWqarbq+onq+oDVfW+qvrLi+M3V9VPVNUvL35/1tRjvVFVPamq/ktV/dji+67HXFWfU1Vvrqr/trjef/AMxvxXFv9dvLeq3lBVT+ttzFX1+qp6pKreu3TsyjFW1asX/yY/WFVf2tGY/+Hiv433VNUPV9Xn9D7mpXN/vapaVT176Vi3Y66qv7QY1/uq6h8sHZ98zHOhPh6X+nh851AfF+NUIyca89I5NXKd1tqkv5I8KcmvJPm8JE9N8gtJXjj1uFaM85Ykv2/x9Wcn+aUkL0zyD5K8anH8VUn+/tRjXTH2v5rk3yb5scX3XY85yfcn+QuLr5+a5HN6HnOSW5N8KMlvX3z/piRf29uYk/zRJL8vyXuXjq0c4+K/7V9IclOS5y/+jT6pkzH/ySRPXnz9989hzIvjtyd5W5JfTfLs3sec5I8leXuSmxbfP6enMc/hl/p4krGrj8cd71nUx8U41MiJxrw4rkY+wa8ekrYXJ3mwtfbfW2u/meSNSe6eeEyP01p7uLX27sXXn0rygVx8GN2diw/RLH7/M9OMcLWqui3Jn07yvUuHux1zVT0zF/84XpckrbXfbK39r3Q85oUnJ/ntVfXkJE9P8lA6G3Nr7aeTfOKGw1eN8e4kb2ytPdpa+1CSB3Pxb/WkVo25tfbjrbXPLL79uSS3Lb7udswL353kbyZZXkjc85j/YpLvbK09unjNI4vjXYx5JtTHI1IfT6b7+piokaeiRu6uh5u2W5N8ZOn7a4tj3aqqO5J8UZIHkjy3tfZwclG4kjxnupGt9E9y8Y/gt5aO9Tzmz0vysST/ajFl5Xur6hnpeMyttf+R5B8l+bUkDyf53621H0/HY15y1RjP5d/l1yX594uvux1zVX1Fkv/RWvuFG051O+YkL0jyR6rqgar6T1X1+xfHex7zaM7uWquPR6U+np4aeQJq5GZ6uGmrFce6bWlZVZ+V5IeSfEtr7ZNTj2edqvryJI+01t419Vi28ORcRND/orX2RUl+IxdTErq1mON+dy5i8OcleUZVfc20o9pb9/8uq+rbk3wmyQ9eP7TiZZOPuaqenuTbk/ytVadXHJt8zAtPTvKsJH8gyd9I8qaqqvQ95tGc1bVWH49OfexH9/821cijO3mN7OGm7Vou5rFed1suovPuVNVTclGQfrC19pbF4Y9W1S2L87ckeeSqn5/AFyf5iqr6cC6m1XxJVf1A+h7ztSTXWmsPLL5/cy6KVM9j/uNJPtRa+1hr7dNJ3pLkD6XvMV931Ri7/ndZVa9I8uVJ/lxbTCJPv2P+Pbn4Pyy/sPi3eFuSd1fV56bfMScXY3tLu/COXKQRz07fYx7N2Vxr9fEk1MfTUyOPT43cUA83bT+f5M6qen5VPTXJPUnum3hMj7O4e35dkg+01r5r6dR9SV6x+PoVSX701GO7Smvt1a2121prd+Tiuv7H1trXpO8x/88kH6mqz18celmS96fjMedi2scfqKqnL/47eVku1nT0PObrrhrjfUnuqaqbqur5Se5M8o4Jxvc4VfXyJN+a5Ctaa/9n6VSXY26t/WJr7TmttTsW/xav5aJpw/9Mp2Ne+JEkX5IkVfWCXDQ9+Hj6HvNo1McjUR9P5pzrY6JGHp0auYV2gG4m+/5K8mW56Db1K0m+ferxXDHGP5yLePM9Sf7r4teXJfkdSe5P8suL32+eeqxXjP+l+f/dsboec5IXJXnn4lr/SC7i597H/HeS/Lck703yb3LRNairMSd5Qy7WFHw6Fx+Kr1w3xlxMV/iVJB9M8qc6GvODuZgvfv3f4b/sfcw3nP9wFp2xeh5zLgrQDyz+m353ki/pacxz+aU+nmT86uNxx9x9fVyMU42caMw3nFcjr/hViz8cAACADvUwPRIAAIAruGkDAADomJs2AACAjrlpAwAA6JibNgAAgI65aQMAAOiYmzYAAICOuWkDAADo2P8DTIkvHSXrHdAAAAAASUVORK5CYII=\n",
      "text/plain": [
       "<Figure size 1080x1080 with 2 Axes>"
      ]
     },
     "metadata": {
      "needs_background": "light"
     },
     "output_type": "display_data"
    }
   ],
   "source": [
    "print(np.max(J))\n",
    "print(np.argmax(J))\n",
    "print(np.min(J))\n",
    "print(np.argmin(J))\n",
    "\n",
    "# plt.figure(figsize=(20,20))\n",
    "fig, [ax1, ax2] = plt.subplots(nrows=1, ncols=2, sharex=True, sharey=True, figsize=(15,15))\n",
    "ax1.imshow(np.greater(J, np.ones((J.shape)))) # Greater Than 1 elements\n",
    "ax2.imshow(np.less(J, -1*np.ones((J.shape)))) # Less Than -1 elements\n"
   ]
  },
  {
   "cell_type": "code",
   "execution_count": null,
   "metadata": {},
   "outputs": [],
   "source": [
    "J_sensor = J[:,:64]\n",
    "J_ground = J[:,64:]\n",
    "print(J_sensor.shape)\n",
    "print(J_ground.shape)\n",
=======
      "4.204919720360203\n"
     ]
    }
   ],
   "source": [
    "V = compute_residuals(cnet, sensors)\n",
    "dX = np.zeros(W_params.shape[0])\n",
    "sigma0 = compute_sigma0(V, dX, W_params, W_observations)\n",
>>>>>>> a83c4896
    "\n",
    "fig, [ax1, ax2] = plt.subplots(nrows=1, ncols=2, sharex=True, sharey=True, figsize=(10,10))\n",
    "ax1.imshow(J_sensor)\n",
    "ax2.imshow(J_ground)"
   ]
  },
  {
   "cell_type": "code",
   "execution_count": null,
   "metadata": {
    "scrolled": false
   },
   "outputs": [],
   "source": [
    "plt.figure(figsize=(7,7))\n",
    "plt.imshow(np.not_equal(np.dot(J.T,J), np.zeros((J.shape[1], J.shape[1])))) # Normal Equation"
   ]
  },
  {
   "cell_type": "code",
   "execution_count": 8,
   "metadata": {},
   "outputs": [],
   "source": []
  },
  {
   "cell_type": "code",
   "execution_count": null,
   "metadata": {
    "collapsed": true
   },
   "outputs": [],
   "source": []
  },
  {
   "cell_type": "code",
   "execution_count": null,
   "metadata": {
    "collapsed": true
   },
   "outputs": [],
   "source": []
  },
  {
   "cell_type": "markdown",
   "metadata": {
    "collapsed": true
   },
   "source": [
    "### Compute the Weight Matrix\n",
    "#### According to the weighted Normal equation (J.TWJ), W needs to be a square matrix the size of (# of measures)x2. So it is the weight of the observations. In ISIS, the weight of the observations are an inverted function of the size of the pixels on the focal plane (resolution). However, in csm we do not have access to that information. \n",
    "#### For the time being, since we are working exclusively with CTX images we are going to set the weight matrix equal to the identity matrix -> all observations have the same weight."
   ]
  },
  {
   "cell_type": "code",
   "execution_count": 13,
   "metadata": {
    "scrolled": false
   },
   "outputs": [
    {
     "data": {
      "text/plain": [
       "(260, 260)"
      ]
     },
     "execution_count": 13,
     "metadata": {},
     "output_type": "execute_result"
    }
   ],
   "source": [
    "# for key, sensor in sensors.items():\n",
    "#     covar = sensor.getCovarianceMatrix()\n",
    "#     covar = np.reshape(list(covar), (16,16))\n",
    "#     weight = np.linalg.inv(covar)\n",
    "#     print(weight.shape)\n",
    "#     print(weight)\n",
    "#     break\n",
    "\n",
    "W = np.eye(meas*2)\n",
    "W.shape"
   ]
  },
  {
   "cell_type": "markdown",
   "metadata": {},
   "source": [
    "### Calculate the Residuals"
   ]
  },
  {
   "cell_type": "code",
   "execution_count": 14,
   "metadata": {},
   "outputs": [
    {
     "name": "stdout",
     "output_type": "stream",
     "text": [
      "[24310.77331393  5781.32556815 66386.85944392 24477.82813578\n",
      " 61697.52995774 -3850.69400608 24693.09889407  3979.97618826\n",
      " 66809.07423469 23038.98671835 62064.99732782 -5656.1205301\n",
      "  8607.19702341  4714.2196969  49748.21395913 23758.45889798\n",
      " 45977.96005535 -4900.49431478  8990.38901787  2929.14218152\n",
      " 50179.34373588 22319.83544143 46344.64066369 -6689.60771387\n",
      "  9370.53184807  1119.95729421 50607.64342986 20837.79603425\n",
      " 46709.14702386 -8488.03087145  5947.61170628  2282.9202359\n",
      " 46966.13962519 21867.59785778 43295.42520034 -7359.33171226\n",
      " 18669.1493968  12741.74543108 22691.3614213   4571.98220662\n",
      " 64682.02340892 23517.40462802 60067.75322359 -5053.10377025\n",
      " 19059.64321782 11044.21171594 23071.98788752  2780.07251128\n",
      " 65103.43598616 22074.50764405 60433.95792386 -6847.43800874\n",
      " 15189.25065202 13936.47463955 19234.6722989   5842.24936223\n",
      " 61006.31409967 24557.51142794 56621.29617801 -3775.91525368\n",
      " 15583.18908446 12229.79453668 19618.86722083  4039.33259536\n",
      " 61429.88499232 23104.13796351 56988.31716723 -5576.30696611\n",
      " 15972.52956947 10518.11994917 19997.61377629  2246.34103467\n",
      " 61850.66954113 21633.54129354 57352.87762312 -7356.45420931\n",
      " 12109.66749693 13400.16690533 16169.0361255   5275.4439656\n",
      " 57761.04984903 24132.74978865 53547.7971589  -4338.24120735\n",
      " 12503.26687993 11698.74101547 16551.84732329  3484.47496709\n",
      " 58185.80069828 22677.14179708 53915.17456566 -6123.59359022\n",
      " 12893.85988281  9980.8529156  16931.67245681  1687.05936351\n",
      " 58608.89462176 21201.10297419 54279.91769789 -7908.61127011\n",
      "  9037.18911614 12843.45556822 13109.69417832  4688.01330765\n",
      " 54523.64391822 23690.47922123 50483.16138823 -4924.83958711\n",
      "  9430.51056197 11143.13302735 13491.68182861  2898.36840322\n",
      " 54950.83444589 22236.39095875 50848.05180864 -6711.49306309\n",
      "  9820.86619464  9409.99029193 13870.67215274  1095.11104945\n",
      " 55373.79188347 20738.76725011 51211.64586521 -8490.82904659\n",
      "  5970.14816731 12269.55785845 10056.28026287  4078.31811898\n",
      " 51295.08553484 23239.08507285 47422.06495088 -5540.04072397\n",
      " 47787.03560039 -7319.78548467 51722.43139369 21778.48649689\n",
      " 10438.17106354  2292.68396337  6363.637289   10566.81503886\n",
      " 24482.02936494  1504.74285904 61838.17920356 -8138.29979407\n",
      " 66611.60162671 21063.91058513 21093.08541465  5220.34262174\n",
      " 17059.97930247 13351.56978568 58473.80883457 -4399.99597816\n",
      " 62981.11807923 24046.9559593  21397.33046326  3373.6696836\n",
      " 17374.26501682 11598.66331811 58762.58319686 -6241.93252915\n",
      " 63321.33500353 22551.0968016  21779.66111466  1420.29976075\n",
      " 17767.02772276  9748.68126835 59132.00382767 -8200.11409568\n",
      " 63748.77278736 20985.50221996 17769.1395256   4728.20199944\n",
      " 13720.69175071 12883.27579609 55144.63087355 -4889.65215322\n",
      " 59463.35455122 23680.23398589 18150.99810612  2688.35525146\n",
      " 14114.65169584 10936.79905849 55507.93775695 -6913.17070617\n",
      " 59889.05093306 22005.92566921 18495.37892446  1014.65305958\n",
      " 14468.49586849  9342.58450894 55840.1069284  -8582.05082201\n",
      " 60273.75912628 20648.55898392 14101.08867186  5653.40772573\n",
      " 10029.04728976 13754.76710571 51483.3849718  -3958.56682057\n",
      " 55563.92191898 24452.50865521 14716.21084831  4042.94530417\n",
      " 10655.77534563 12231.61864681 52083.80250699 -5569.39521123\n",
      " 56234.55189304 23152.58541659 15138.13666049  2260.74867308\n",
      " 11089.07597776 10533.22756362 52490.77642458 -7343.56389054\n",
      " 56703.22240654 21696.82718766 11010.20891189  5269.08362572\n",
      "  6923.02995982 13392.31078761 48387.55119046 -4343.72602214\n",
      " 52290.67674002 24178.11721799 11432.38024749  3465.27904581\n",
      "  7356.92393443 11682.00212061 48792.7875792  -6146.96837586\n",
      " 52760.97773202 22717.49425894 11931.85532366  1726.37967629\n",
      "  7868.8013221  10021.32384571 49276.511923   -7874.5945107\n",
      " 53311.93070721 21289.22195978  6449.37321757  5358.01009398\n",
      " 43825.89004238 -4264.99689196 47452.03867694 24311.81787606\n",
      "  7143.07232025  3639.79296945 44503.69747966 -5994.07961389\n",
      " 48212.63490791 22937.29065844 48481.48445545 21444.74703508\n",
      "  7372.79376263  1815.26729437 44715.98756401 -7808.38692252]\n"
     ]
    }
   ],
   "source": [
    "# I just bulk grabbed values from the df to make the Jacobian\n",
    "# I think it is safe to do that again \n",
    "\n",
    "control_network = df\n",
    "\n",
    "# grab line sample values of the measures in the df\n",
    "meas_line = np.array(control_network['line'].values)\n",
    "meas_sample = np.array(control_network['sample'].values)\n",
    "# stuff them into one vector line sample line sample\n",
    "meas_ls = np.zeros((1,2*len(control_network)))[0]\n",
    "meas_ls[::2] = meas_line\n",
    "meas_ls[1::2] = meas_sample\n",
    "\n",
    "# back project ground points\n",
    "cn_sensors = [sensors[sn] for sn in control_network['serialnumber']]\n",
    "ground_points = [csmapi.EcefCoord(x, y, z) for \n",
    "                 x, y, z in zip(control_network['adjustedX'],\n",
    "                                control_network['adjustedY'],\n",
    "                                control_network['adjustedZ'])]\n",
    "gp_line = []\n",
    "gp_sample = []\n",
    "for sensor, gp in zip(cn_sensors, ground_points):\n",
    "    img_coord = sensor.groundToImage(gp)\n",
    "    gp_line.append(img_coord.line)\n",
    "    gp_sample.append(img_coord.samp)\n",
    "    \n",
    "gp_line = np.array(gp_line)\n",
    "gp_sample = np.array(gp_sample)\n",
    "# stuff them into one vector line sample line sample\n",
    "gp_ls = np.zeros((1,2*len(control_network)))[0]\n",
    "gp_ls[::2] = gp_line\n",
    "gp_ls[1::2] = gp_sample\n",
    "\n",
    "# compare\n",
    "V = gp_ls - meas_ls\n",
    "print(V)"
   ]
  },
  {
   "cell_type": "code",
   "execution_count": 9,
   "metadata": {
    "collapsed": true
   },
   "outputs": [],
   "source": []
  },
  {
   "cell_type": "markdown",
   "metadata": {},
   "source": [
    "### Bundle Iteration"
   ]
  },
  {
   "cell_type": "code",
<<<<<<< HEAD
   "execution_count": 15,
=======
   "execution_count": 10,
>>>>>>> a83c4896
   "metadata": {},
   "outputs": [
    {
     "name": "stdout",
     "output_type": "stream",
     "text": [
<<<<<<< HEAD
      "(169,)\n"
=======
      "(129,)\n"
>>>>>>> a83c4896
     ]
    }
   ],
   "source": [
    "N = J.T.dot(W).dot(J)\n",
    "# print(N)\n",
    "dX = np.linalg.inv(N).dot(J.T).dot(W).dot(V)\n",
    "print(dX.shape)"
   ]
  },
  {
   "cell_type": "code",
   "execution_count": 16,
   "metadata": {},
   "outputs": [
    {
     "name": "stdout",
     "output_type": "stream",
     "text": [
      "[-4.37051367e+13  1.01131825e+14  1.72090838e+14  1.55739248e+13\n",
      "  3.84252539e+13 -3.07710857e+13 -4.12232914e+12  1.92536263e+12\n",
      " -1.86302139e+10 -1.56272017e+12 -7.37143161e+11  5.51608467e+09\n",
      "  3.41579384e+09  1.74986337e+10  1.14784057e+09  2.22425402e+09\n",
      "  1.66982774e+14  5.53215743e+13  8.34072144e+13 -6.95301561e+13\n",
      " -8.06990245e+13  8.73512453e+13 -6.43425049e+11 -8.25855512e+12\n",
      " -1.25295449e+10  3.46295894e+12  3.94916118e+12  2.37781474e+10\n",
      " -5.50568588e+10 -1.75388170e+11 -9.88072399e+09  1.91565492e+10\n",
      "  3.06535901e+12 -1.30263327e+14 -1.10452474e+14 -9.33669042e+11\n",
      "  3.57760888e+13  1.74974634e+12  6.32461436e+12 -1.14781231e+11\n",
      "  7.77598129e+09 -1.46356526e+12  2.02780101e+10 -4.20640779e+09\n",
      "  7.96167156e+07  1.18468209e+09  3.48625098e+08 -5.78234007e+09\n",
      "  3.87916717e+13 -1.62047541e+14 -6.98115387e+12 -1.69262095e+13\n",
      "  4.62228806e+13  1.22087938e+13  6.25561483e+12 -1.71927912e+12\n",
      "  5.88753201e+10 -2.02408281e+12  7.76315124e+11 -3.35642024e+10\n",
      "  9.42511226e+08 -7.26703358e+09  3.18066981e+09  2.60700910e+09\n",
      " -1.54402630e+09 -5.75778301e+08 -4.51626194e+09 -4.99333389e+08\n",
      " -3.02229783e+08 -7.51962518e+08  1.98332927e+08  1.17155838e+08\n",
      " -6.81053628e+08  1.20128549e+08  6.17052498e+07 -2.99565946e+08\n",
      " -1.54844439e+08 -1.10790731e+08  6.12711914e+08  3.95949168e+08\n",
      "  9.96101579e+06  2.90736125e+09 -2.89985868e+08 -1.48360499e+08\n",
      " -1.38794005e+09  8.44622197e+06 -1.11660328e+08  3.46887419e+08\n",
      " -7.29808747e+07  5.62150593e+06 -1.91175996e+09  1.00298506e+08\n",
      "  7.52501710e+06 -4.26397520e+08  2.58974117e+08  6.05306136e+07\n",
      " -7.62032724e+07  1.60800366e+08  6.40803235e+07 -5.20806380e+08\n",
      "  1.51474163e+08  4.06564184e+07 -8.82944993e+07  1.54408749e+08\n",
      "  5.17771121e+07 -2.91342757e+08  1.27099098e+08  4.57946474e+07\n",
      " -9.82502658e+07  1.23989564e+08  4.98548458e+07 -1.74171853e+08\n",
      "  1.27479716e+08  5.18493689e+07 -1.58398937e+08  1.15166253e+08\n",
      "  4.03702197e+07  2.43096147e+07  1.09844084e+08  4.46833769e+07\n",
      " -7.86584958e+07 -8.22503043e+08 -3.98216596e+08 -1.92568886e+09\n",
      " -4.96031577e+07 -5.66055615e+07 -8.30420139e+08  6.95411101e+07\n",
      " -1.20807282e+07 -6.41783620e+08  1.59384349e+08  3.17909705e+05\n",
      " -2.94537970e+08  9.85330303e+07  1.54649981e+07 -3.27970505e+08\n",
      "  1.48621216e+08  4.09697899e+07 -3.10083102e+08  1.75613967e+08\n",
      "  3.98778962e+07 -1.79542751e+08  1.29771546e+08  3.95492108e+07\n",
      " -1.01226064e+08  1.33311883e+08  4.42275914e+07 -1.31990220e+08\n",
      "  1.39396344e+08  4.64781568e+07 -1.30085312e+08  1.21590293e+08\n",
      "  4.48629060e+07 -4.00659059e+07  1.22297579e+08  4.82098235e+07\n",
      " -3.94094789e+07  1.26674586e+08  4.99753344e+07 -3.81976426e+07\n",
      "  1.25536165e+08  4.40870980e+07 -4.81220911e+07  1.27030980e+08\n",
      "  4.67255578e+07 -4.77093365e+07  1.28735696e+08  4.92921151e+07\n",
      " -4.85069612e+07]\n"
     ]
    }
   ],
   "source": [
    "print(dX)"
   ]
  },
  {
   "cell_type": "code",
<<<<<<< HEAD
   "execution_count": null,
   "metadata": {
    "collapsed": true
   },
   "outputs": [],
   "source": []
  },
  {
   "cell_type": "markdown",
   "metadata": {},
=======
   "execution_count": 11,
   "metadata": {},
   "outputs": [
    {
     "name": "stdout",
     "output_type": "stream",
     "text": [
      "1.3539087789122572\n"
     ]
    }
   ],
>>>>>>> a83c4896
   "source": [
    "### Redundancy Number Calculation"
   ]
  },
  {
   "cell_type": "code",
   "execution_count": null,
   "metadata": {
    "collapsed": true
   },
   "outputs": [],
   "source": []
  },
  {
   "cell_type": "code",
   "execution_count": null,
   "metadata": {
    "collapsed": true
   },
   "outputs": [],
   "source": []
  },
  {
   "cell_type": "code",
   "execution_count": null,
   "metadata": {
    "collapsed": true
   },
   "outputs": [],
   "source": []
  },
  {
   "cell_type": "markdown",
   "metadata": {},
   "source": [
    "### Visualizing Ground Points"
   ]
  },
  {
   "cell_type": "code",
<<<<<<< HEAD
   "execution_count": null,
   "metadata": {
    "collapsed": true
   },
   "outputs": [],
   "source": [
    "import pyproj\n",
    "\n",
    "a = 3396190\n",
    "b = 3376200\n",
    "ecef = pyproj.Proj(proj='geocent',\n",
    "                   a=a,\n",
    "                   b=b)\n",
    "lla = pyproj.Proj(proj='longlat',\n",
    "                  a=a,\n",
    "                  b=b)\n",
    "\n",
    "# Compute the lat/lons from the ecef coords\n",
    "lons, lats, alts = pyproj.transform(ecef, lla, df['adjustedX'].values, df['adjustedY'].values, df['adjustedZ'].values)\n",
    "df['longitude'] = lons\n",
    "df['latitude'] = lats\n",
    "df['altitudes'] = alts\n"
   ]
  },
  {
   "cell_type": "code",
   "execution_count": null,
   "metadata": {
    "scrolled": false
   },
   "outputs": [],
=======
   "execution_count": 12,
   "metadata": {},
   "outputs": [
    {
     "name": "stdout",
     "output_type": "stream",
     "text": [
      "Minimum redundancy: 0.7265904546263113\n",
      "Maximum redundancy: 0.9653252487512078\n"
     ]
    },
    {
     "data": {
      "text/plain": [
       "{'whiskers': [<matplotlib.lines.Line2D at 0x1377eeb10>,\n",
       "  <matplotlib.lines.Line2D at 0x1377fa090>],\n",
       " 'caps': [<matplotlib.lines.Line2D at 0x1377fa5d0>,\n",
       "  <matplotlib.lines.Line2D at 0x1377fab10>],\n",
       " 'boxes': [<matplotlib.lines.Line2D at 0x1377ee510>],\n",
       " 'medians': [<matplotlib.lines.Line2D at 0x1378000d0>],\n",
       " 'fliers': [<matplotlib.lines.Line2D at 0x137800610>],\n",
       " 'means': []}"
      ]
     },
     "execution_count": 12,
     "metadata": {},
     "output_type": "execute_result"
    },
    {
     "data": {
      "image/png": "iVBORw0KGgoAAAANSUhEUgAAAXoAAAD4CAYAAADiry33AAAABHNCSVQICAgIfAhkiAAAAAlwSFlzAAALEgAACxIB0t1+/AAAADh0RVh0U29mdHdhcmUAbWF0cGxvdGxpYiB2ZXJzaW9uMy4yLjEsIGh0dHA6Ly9tYXRwbG90bGliLm9yZy+j8jraAAAQz0lEQVR4nO3dbYid5Z3H8e/fecjUqKniVGhiGxeknXDY1e3gwjboDqWtvijaB8TpgmAmDaF1CPtirXRetEsZEMu+CBNBrAm1YEaW2mRTxIcSBmS2C82ExhoThaBtHfLChFTdpp3OZPLfF3NMj+Mk587jmbny/cAw3td13XP+J2R+3rnu61x3ZCaSpHJd0eoCJEkXl0EvSYUz6CWpcAa9JBXOoJekwrW3uoCFXH/99bl69epWlyFJS8bevXuPZmb3Qn2LMuhXr17NxMREq8uQpCUjIn5/uj6nbiSpcAa9JBXOoJekwhn0klQ4g16SCmfQS1LhDHpJKpxBL0mFW5QfmJIuhYi4ZK/lcx/USga9LlvnEr4RYWhryXHqRpIKZ9BLUuEMekkqnEEvSYUz6CWpcAa9JBXOoJekwhn0klS4SkEfEXdGxBsRcSgiHl6g/9qI2BERv42IX0dEraHvdxHxakTsiwifDyhJl1jTT8ZGRBvwGPBFYBLYExG7MvNAw7DvAfsy86sR8dn6+C809Pdl5tELWLckqaIqV/S3AYcy883MnAaeAe6eN2YNsBsgM18HVkfEDRe0UknSOakS9CuBtxuOJ+ttjV4BvgYQEbcBnwZW1fsSeCki9kbEhtO9SERsiIiJiJg4cuRI1fqlU6677joi4qJ+ARf9Na677roW/0mqNFU2NVtoi7/5uzo9AmyOiH3Aq8BvgBP1vs9n5uGI+ATwy4h4PTNf/sgPzHwCeAKgt7fXXaN01v74xz8WseHYpdxVU5eHKkE/CdzYcLwKONw4IDPfBx4AiLm/pW/Vv8jMw/Xv70TEDuamgj4S9JKki6PK1M0e4OaIuCkiOoH7gF2NAyLi4/U+gPXAy5n5fkQsj4ir62OWA18C9l+48iVJzTS9os/MExHxIPAi0AZsy8zXImJjvf9xoAf4aUTMAgeAgfrpNwA76v8UbQe2Z+YLF/5tSJJOJxbjnGZvb29OTLjkXmenlIeClPI+dGlFxN7M7F2oz0/GSlLhDHpJKpxBL0mFM+glqXBV1tFLS0J+/xr4wYpWl3He8vvXtLoEFcagVzHiP94vYrVKRJA/aHUVKolTN5JUOINekgpn0EtS4Qx6SSqcQS9JhTPoJalwBr0kFc6gl6TCGfSSVDiDXpIKZ9BLUuEMekkqnEEvSYUz6CWpcAa9JBXOoJekwhn0klQ4g16SCmfQS1LhDHpJKpxBL0mFM+glqXAGvSQVzqCXpMIZ9JJUuPZWFyBdSBHR6hLO27XXXtvqElSYSlf0EXFnRLwREYci4uEF+q+NiB0R8duI+HVE1KqeK10omXnRvy7F6xw7dqzFf5IqTdOgj4g24DHgLmAN0B8Ra+YN+x6wLzP/Hrgf2HwW50qSLqIqV/S3AYcy883MnAaeAe6eN2YNsBsgM18HVkfEDRXPlSRdRFWCfiXwdsPxZL2t0SvA1wAi4jbg08CqiudSP29DRExExMSRI0eqVS9JaqpK0C90dyvnHT8CXBsR+4BB4DfAiYrnzjVmPpGZvZnZ293dXaEsSVIVVVbdTAI3NhyvAg43DsjM94EHAGJu2cNb9a8rm50rSbq4qlzR7wFujoibIqITuA/Y1TggIj5e7wNYD7xcD/+m50qSLq6mV/SZeSIiHgReBNqAbZn5WkRsrPc/DvQAP42IWeAAMHCmcy/OW5EkLSQ+WBu8mPT29ubExESry5A+IiJYjL8zUkTszczehfrcAkGSCmfQS1LhDHpJKpxBL0mFM+glqXAGvSQVzqCXpMIZ9JJUOINekgpn0EtS4Qx6SSqcQS9JhTPoJalwBr0kFc6gl6TCGfSSVDiDXpIKZ9BLUuEMekkqnEEvSYUz6CWpcAa9JBXOoJekwhn0klQ4g16SCmfQS1LhDHpJKpxBL0mFM+glqXAGvSQVzqCXpMIZ9JJUOINekgpXKegj4s6IeCMiDkXEwwv0r4iIX0TEKxHxWkQ80ND3u4h4NSL2RcTEhSxektRce7MBEdEGPAZ8EZgE9kTErsw80DDsO8CBzPxKRHQDb0TE05k5Xe/vy8yjF7p4SVJzVa7obwMOZeab9eB+Brh73pgEro6IAK4CjgEnLmilkqRzUiXoVwJvNxxP1tsabQF6gMPAq8CmzDxZ70vgpYjYGxEbTvciEbEhIiYiYuLIkSOV34Ak6cyqBH0s0Jbzjr8M7AM+CdwCbImIa+p9n8/MfwTuAr4TEbcv9CKZ+URm9mZmb3d3d7XqJUlNVQn6SeDGhuNVzF25N3oA+HnOOQS8BXwWIDMP17+/A+xgbipIknSJVAn6PcDNEXFTRHQC9wG75o35A/AFgIi4AfgM8GZELI+Iq+vty4EvAfsvVPGSpOaarrrJzBMR8SDwItAGbMvM1yJiY73/ceCHwE8i4lXmpnq+m5lHI+LvgB1z92hpB7Zn5gsX6b1IkhYQmfOn21uvt7c3JyZccq/FJyJYjL8zUkTszczehfr8ZKwkFc6gl6TCGfSSVLimN2OlUtUXCVyS85zXVysZ9LpsGb66XDh1I1UwOjpKrVajra2NWq3G6Ohoq0uSKvOKXmpidHSUoaEhtm7dytq1axkfH2dgYACA/v7+FlcnNec6eqmJWq3GPffcw86dOzl48CA9PT2njvfv94PeWhzOtI7eoJeauOKKK7jqqquYmppiZmaGjo4Ourq6+NOf/sTJkyeb/wDpEvADU9J5iAiOHz/OI4888qHv57pqR7rUDHqpiZMnT7JixQpuvfVWOjo6uPXWW1mxYoVX81oyDHqpgvXr1zM4OEhXVxeDg4OsX7++1SVJlbnqRmqivb2dJ598kmefffbUqpuvf/3rtLf766OlwSt6qYmNGzfy3nvv0d/fT2dnJ/39/bz33nts3Lix1aVJlXhJIjUxMjICwI9//GMA3n33Xb797W+fapcWO5dXSlIBXF4pnSe3QNBS5tSN1IRbIGipc+pGaqJWqzEyMkJfX9+ptrGxMQYHB90CQYuGWyBI56GtrY2pqSk6OjpOtc3MzNDV1cXs7GwLK5P+xjl66Tz09PQwPj7+obbx8XF6enpaVJF0dgx6qYmhoSEGBgYYGxtjZmaGsbExBgYGGBoaanVpUiXejJWa+OCG6+Dg4KltioeHh70RqyXDOXpJKoBz9JJ0GTPoJalwBr0kFc6gl6TCGfRSBe51o6XM5ZVSE+51o6XO5ZVSE+51o6XAvW6k8+BeN1oKznsdfUTcGRFvRMShiHh4gf4VEfGLiHglIl6LiAeqnistdu51o6WuadBHRBvwGHAXsAboj4g184Z9BziQmf8A/AvwnxHRWfFcaVFzrxstdVVuxt4GHMrMNwEi4hngbuBAw5gEro6IAK4CjgEngH+qcK60qPX39/OrX/2Ku+66i7/+9a8sW7aMb33rW96I1ZJRZepmJfB2w/Fkva3RFqAHOAy8CmzKzJMVzwUgIjZExERETBw5cqRi+dLFNzo6ynPPPcfzzz/P9PQ0zz//PM8995xLLLVkVAn6WKBt/h3cLwP7gE8CtwBbIuKaiufONWY+kZm9mdnb3d1doSzp0hgeHmbr1q309fXR0dFBX18fW7duZXh4uNWlSZVUCfpJ4MaG41XMXbk3egD4ec45BLwFfLbiudKidvDgQdauXfuhtrVr13Lw4MEWVSSdnSpBvwe4OSJuiohO4D5g17wxfwC+ABARNwCfAd6seK60qPX09HDvvffS1dVFRNDV1cW9997rqhstGU2DPjNPAA8CLwIHgf/KzNciYmNEbKwP+yHwzxHxKrAb+G5mHj3duRfjjUgXy8qVK9m5cyfr1q3j3XffZd26dezcuZOVKxe83SQtOn5gSmqiq6uLb3zjG+zbt+/UE6ZuueUWfvaznzE1NdXq8iTAT8ZK5yUiOH78OFdeeeWptj//+c8sX76cxfj7o8vTmYLeTc2kJpYtW8aGDRs+ckW/bNmyVpcmVeI2xVITd9xxB08//TS33347x44d4/bbb+fpp5/mjjvuaHVpUiVO3UhN1Go1Pvaxj7F3714yk4jgc5/7HH/5y1/cvVKLhg8Hl87DgQMHOHr0KLt372Z6eprdu3dz9OhRDhxwJw8tDQa91ERnZyeDg4Mf+mTs4OAgnZ2drS5NqsSgl5qYnp5my5YtH9q9csuWLUxPT7e6NKkSV91ITaxZs4Z77rmHwcHBU6tuvvnNb7Jz585WlyZV4hW91MTQ0BDbt29nZGSEqakpRkZG2L59u/vRa8nwil5q4oN95xuv6IeHh92PXkuGyyslqQAur5Sky5hBL0mFM+glqXAGvSQVzqCXpMIZ9JJUOINekgpn0EtS4Qx6SSqcQS9JhTPoJalwBr0kFc6gl6TCGfSSVDiDXqpgdHSUWq1GW1sbtVqN0dHRVpckVeaDR6QmRkdHGRoaYuvWraxdu5bx8XEGBgYAfPiIlgQfPCI1UavVGBkZoa+v71Tb2NgYg4OD7N+/v4WVSX9zpgePGPRSE21tbUxNTdHR0XGqbWZmhq6uLmZnZ1tYmfQ3PmFKOg89PT2Mj49/qG18fJyenp4WVSSdHYNeamJoaIiBgQHGxsaYmZlhbGyMgYEBhoaGWl2aVIk3Y6UmPrjhOjg4yMGDB+np6WF4eNgbsVoyKs3RR8SdwGagDXgyMx+Z1//vwL/WD9uBHqA7M49FxO+A/wNmgROnm0Nq5By9JJ2dM83RN72ij4g24DHgi8AksCcidmXmgQ/GZOaPgB/Vx38F+LfMPNbwY/oy8+h5vAdJ0jmqMkd/G3AoM9/MzGngGeDuM4zvB/w0iSQtElWCfiXwdsPxZL3tIyLiSuBO4NmG5gReioi9EbHhXAuVJJ2bKjdjY4G2003sfwX4n3nTNp/PzMMR8QnglxHxema+/JEXmfufwAaAT33qUxXKkiRVUeWKfhK4seF4FXD4NGPvY960TWYern9/B9jB3FTQR2TmE5nZm5m93d3dFcqSJFVRJej3ADdHxE0R0clcmO+aPygiVgB3AP/d0LY8Iq7+4L+BLwF+ZlySLqGmUzeZeSIiHgReZG555bbMfC0iNtb7H68P/SrwUmYebzj9BmBHRHzwWtsz84UL+QYkSWfmXjeSVAD3upGky5hBL0mFM+glqXAGvSQVzqCXpMIZ9JJUOINekgpn0EtS4Qx6SSqcQS9JhTPopQpGR0ep1Wq0tbVRq9UYHfXZOlo6DHqpidHRUTZt2sTx43P79R0/fpxNmzYZ9loyDHqpiYceeoj29na2bdvG1NQU27Zto729nYceeqjVpUmVGPRSE5OTkzz11FP09fXR0dFBX18fTz31FJOTk60uTarEoJekwhn0UhOrVq3i/vvvZ2xsjJmZGcbGxrj//vtZtWpVq0uTKjHopSYeffRRZmdnWbduHcuWLWPdunXMzs7y6KOPtro0qRKDXmqiv7+fzZs3s3z5ciKC5cuXs3nzZvr7+1tdmlSJjxKUpAL4KEFJuowZ9JJUOINekgpn0EtS4Qx6SSrcolx1ExFHgN+3ug5pAdcDR1tdhLSAT2dm90IdizLopcUqIiZOt4RNWqycupGkwhn0klQ4g146O0+0ugDpbDlHL0mF84pekgpn0EtS4Qx6qYKI2BYR70TE/lbXIp0tg16q5ifAna0uQjoXBr1UQWa+DBxrdR3SuTDoJalwBr0kFc6gl6TCGfSSVDiDXqogIkaB/wU+ExGTETHQ6pqkqtwCQZIK5xW9JBXOoJekwhn0klQ4g16SCmfQS1LhDHpJKpxBL0mF+38bERI6Gva0oQAAAABJRU5ErkJggg==\n",
      "text/plain": [
       "<Figure size 432x288 with 1 Axes>"
      ]
     },
     "metadata": {
      "needs_background": "light"
     },
     "output_type": "display_data"
    }
   ],
>>>>>>> a83c4896
   "source": [
    "from mpl_toolkits.mplot3d import Axes3D  # noqa: F401 unused import\n",
    "\n",
    "for isn, group in df.groupby('serialnumber'):\n",
    "    x = list(group.adjustedX)\n",
    "    y = list(group.adjustedY)\n",
    "    z = list(group.adjustedZ)\n",
    "    lat = list(group.latitude)\n",
    "    lon = list(group.longitude)\n",
    "    alts = list(group.altitudes)\n",
    "    \n",
    "    print(isn)\n",
    "    fig = plt.figure(figsize=(10, 5))\n",
    "    ax1 = fig.add_subplot(121, projection='3d')\n",
    "    ax1.scatter(x, y, z)\n",
    "    \n",
    "    ax2 = fig.add_subplot(122, projection='3d')\n",
    "    ax2.scatter(lat, lon, alts)\n",
    "    \n",
    "#     ax.view_init(0,45)\n",
    "\n",
    "    "
   ]
  },
  {
   "cell_type": "markdown",
   "metadata": {},
   "source": [
<<<<<<< HEAD
    "### Jigsaw Parameter, For Referance"
   ]
  },
  {
   "cell_type": "code",
   "execution_count": null,
   "metadata": {
    "collapsed": true
   },
   "outputs": [],
   "source": [
    "jigsaw fromlist=bundled_cubes_100CV.lis cnet=wTestingGround.100Covar.bundle.filtered.net \n",
    "onet=wTestingGround.100Covar.bundle.filtered.bundle.net file_prefix=bundle2_100CV radius=yes \n",
    "twist=yes camsolve=accelerations overexisting=yes camera_angles_sigma=0.25 camera_angular_velocity_sigma=.1 \n",
    "camera_angular_acceleration_sigma=.01 point_radius_sigma=50 update=yes\n"
   ]
  },
  {
   "cell_type": "markdown",
   "metadata": {},
   "source": [
    "### Get Current Parameters"
=======
    "## Whole bundle process in a loop"
>>>>>>> a83c4896
   ]
  },
  {
   "cell_type": "code",
<<<<<<< HEAD
   "execution_count": null,
   "metadata": {
    "collapsed": true
   },
   "outputs": [],
   "source": [
    "sensor = sensors['MRO/CTX/1085197697:073']\n",
    "parameter_values = [sensor.getParameterValue(i+17) for i in range(sensor.getNumParameters())]\n",
    "print(parameter_values)"
=======
   "execution_count": 13,
   "metadata": {},
   "outputs": [
    {
     "name": "stdout",
     "output_type": "stream",
     "text": [
      "iteration 0: sigma0 = 4.024624232958855\n",
      "\n",
      "corrections: mean = 0.06068557941271087 min = -15.8172545055952 max = 43.17434302462997\n",
      "iteration 1: sigma0 = 1.3972010678374138\n",
      "\n",
      "corrections: mean = -9.858798532284902e-06 min = -0.0017681524505382047 max = 0.000797618490775309\n",
      "iteration 2: sigma0 = 1.1672101436874192\n",
      "\n",
      "corrections: mean = -4.883462007992103e-10 min = -3.027119455330832e-08 max = 3.8395021081293515e-08\n",
      "iteration 3: sigma0 = 1.1672101426405515\n",
      "\n",
      "corrections: mean = 1.9553807444358013e-11 min = -3.876795152995449e-09 max = 5.949235692857101e-09\n",
      "iteration 4: sigma0 = 1.1672101426342938\n",
      "\n",
      "change in sigma0 of 6.257661055997232e-12 converged!\n"
     ]
    }
   ],
   "source": [
    "sensors = generate_sensors(cubes) # generate sensors\n",
    "cnet = io_controlnetwork.from_isis(network) # load in network\n",
    "cnet = compute_apriori_ground_points(cnet, sensors) # calculate ground points\n",
    "\n",
    "### INPUTS ###\n",
    "all_parameters = {sn: get_sensor_parameters(sensor) for sn, sensor in sensors.items()} #all parameters\n",
    "parameters = {sn: parameter[:3] for sn, parameter in all_parameters.items()} #just solving for camera angles and angle velocity\n",
    "##############\n",
    "\n",
    "column_dict = compute_coefficient_columns(cnet, sensors, parameters)\n",
    "num_parameters = max(col_range[1] for col_range in column_dict.values())\n",
    "num_observations = 2 * len(cnet)\n",
    "W_observations = np.eye(num_observations)\n",
    "W_params = compute_parameter_weights(cnet, sensors, parameters, column_dict)\n",
    "\n",
    "iteration = 0\n",
    "V = compute_residuals(cnet, sensors)\n",
    "dX = np.zeros(W_params.shape[0]) #initialize for sigma calculatioN\n",
    "sigma0 = compute_sigma0(V, dX, W_params, W_observations)\n",
    "print(f'iteration {iteration}: sigma0 = {sigma0}\\n')\n",
    "\n",
    "max_iterations = 10\n",
    "tol = 1e-10\n",
    "total_correction = np.zeros(num_parameters)\n",
    "for i in range(max_iterations):   \n",
    "    iteration += 1\n",
    "    old_sigma0 = sigma0\n",
    "    \n",
    "    J = compute_jacobian(cnet, sensors, parameters, column_dict)    \n",
    "    N = J.T.dot(W_observations).dot(J) + W_params # calculate the normal equation\n",
    "    C = J.T.dot(W_observations).dot(V) - W_params.dot(total_correction)\n",
    "    dX = np.linalg.inv(N).dot(C) #calculate change in camera parameters and ground points\n",
    "    total_correction += dX\n",
    "    print(f'corrections: mean = {dX.mean()} min = {dX.min()} max = {dX.max()}')\n",
    "    \n",
    "    update_parameters(sensors, parameters, cnet, dX, column_dict)\n",
    "    \n",
    "    V = compute_residuals(cnet, sensors)\n",
    "    sigma0 = compute_sigma0(V, dX, W_params, W_observations)\n",
    "    sigma0 = np.sqrt((V.dot(W_observations).dot(V) + dX.dot(W_params).dot(dX))/dof)\n",
    "    print(f'iteration {iteration}: sigma0 = {sigma0}\\n')\n",
    "    \n",
    "    if (abs(sigma0 - old_sigma0) < tol):\n",
    "        print(f'change in sigma0 of {abs(sigma0 - old_sigma0)} converged!')\n",
    "        break\n",
    "    "
>>>>>>> a83c4896
   ]
  },
  {
   "cell_type": "code",
   "execution_count": null,
   "metadata": {},
   "outputs": [],
   "source": [
    "# GET ALL PARAMETER VALUES (position x shift, position y shift, etc.)\n",
    "for key in sensors:\n",
    "    sensor = sensors[key]\n",
    "    parameter_values = [sensor.getParameterValue(i) for i in range(sensor.getNumParameters())]\n",
    "    print(parameter_values)"
   ]
  }
 ],
 "metadata": {
  "kernelspec": {
   "display_name": "Python 3",
   "language": "python",
   "name": "python3"
  },
  "language_info": {
   "codemirror_mode": {
    "name": "ipython",
    "version": 3
   },
   "file_extension": ".py",
   "mimetype": "text/x-python",
   "name": "python",
   "nbconvert_exporter": "python",
   "pygments_lexer": "ipython3",
   "version": "3.7.6"
  }
 },
 "nbformat": 4,
 "nbformat_minor": 4
}<|MERGE_RESOLUTION|>--- conflicted
+++ resolved
@@ -16,59 +16,40 @@
      "name": "stderr",
      "output_type": "stream",
      "text": [
-<<<<<<< HEAD
-      "/home/ladoramkershner/miniconda3/envs/csm_local/lib/python3.7/site-packages/ale/__init__.py:22: UserWarning: ALESPICEROOT environment variable not set, Spice Drivers will not function correctly\n",
-=======
       "/Users/jmapel/miniconda3/envs/knoten/lib/python3.7/site-packages/pysis/env.py:31: RuntimeWarning: Could not find isis. Is `ISISROOT` set?\n",
       "  warnings.warn('Could not find isis. Is `ISISROOT` set?', RuntimeWarning)\n",
       "/Users/jmapel/miniconda3/envs/knoten/lib/python3.7/site-packages/ale/__init__.py:22: UserWarning: ALESPICEROOT environment variable not set, Spice Drivers will not function correctly\n",
->>>>>>> a83c4896
       "  warnings.warn('ALESPICEROOT environment variable not set, Spice Drivers will not function correctly')\n"
      ]
     }
    ],
    "source": [
+    "import os\n",
+    "os.environ[\"ISISROOT\"] = \"/usgs/pkgs/isis3.7.0/install\"\n",
+    "os.environ[\"ISIS3DATA\"] = \"/usgs/cpkgs/isis3/data\"\n",
+    "from pysis import isis\n",
+    "\n",
     "from plio.io import io_controlnetwork\n",
     "from knoten.csm import create_csm\n",
     "from scipy import sparse\n",
     "import ale\n",
     "import csmapi\n",
-    "import os\n",
-    "import numpy as np"
-   ]
-  },
-  {
-   "cell_type": "code",
-   "execution_count": 2,
-   "metadata": {
-    "collapsed": true
-   },
-   "outputs": [],
-   "source": [
-    "os.environ[\"ISISROOT\"] = \"/usgs/pkgs/isis3.7.0/install\"\n",
-    "os.environ[\"ISIS3DATA\"] = \"/usgs/cpkgs/isis3/data\"\n",
-    "from pysis import isis"
-   ]
-  },
-  {
-   "cell_type": "markdown",
-   "metadata": {},
-   "source": [
-    "### Point to your Network (Only Variables that vary cnet to cnet)"
-   ]
-  },
-  {
-   "cell_type": "code",
-<<<<<<< HEAD
-   "execution_count": 3,
-   "metadata": {
-    "collapsed": true
-   },
-   "outputs": [],
-   "source": [
-    "network = 'data_lak/hand_dense.net'\n",
-    "cubes = 'data_lak/cubes.lis'"
-=======
+    "import numpy as np\n",
+    "\n",
+    "import matplotlib.pyplot as plt\n",
+    "\n",
+    "from knoten.bundle import *"
+   ]
+  },
+  {
+   "cell_type": "markdown",
+   "metadata": {},
+   "source": [
+    "## Load Network and Generate Sensors"
+   ]
+  },
+  {
+   "cell_type": "code",
    "execution_count": 2,
    "metadata": {},
    "outputs": [],
@@ -79,446 +60,17 @@
     "network = 'data/hand_dense.net'\n",
     "cnet = io_controlnetwork.from_isis(network)\n",
     "cnet = compute_apriori_ground_points(cnet, sensors) # autoseed did not generate ground points, calculate and repopulate the data frame"
->>>>>>> a83c4896
-   ]
-  },
-  {
-   "cell_type": "markdown",
-   "metadata": {},
-   "source": [
-    "### Load Network"
-   ]
-  },
-  {
-   "cell_type": "code",
-<<<<<<< HEAD
-   "execution_count": 4,
-   "metadata": {},
-   "outputs": [
-    {
-     "data": {
-      "text/html": [
-       "<div>\n",
-       "<style scoped>\n",
-       "    .dataframe tbody tr th:only-of-type {\n",
-       "        vertical-align: middle;\n",
-       "    }\n",
-       "\n",
-       "    .dataframe tbody tr th {\n",
-       "        vertical-align: top;\n",
-       "    }\n",
-       "\n",
-       "    .dataframe thead th {\n",
-       "        text-align: right;\n",
-       "    }\n",
-       "</style>\n",
-       "<table border=\"1\" class=\"dataframe\">\n",
-       "  <thead>\n",
-       "    <tr style=\"text-align: right;\">\n",
-       "      <th></th>\n",
-       "      <th>id</th>\n",
-       "      <th>pointType</th>\n",
-       "      <th>pointChoosername</th>\n",
-       "      <th>pointDatetime</th>\n",
-       "      <th>pointEditLock</th>\n",
-       "      <th>pointIgnore</th>\n",
-       "      <th>pointJigsawRejected</th>\n",
-       "      <th>referenceIndex</th>\n",
-       "      <th>aprioriSurfPointSource</th>\n",
-       "      <th>aprioriSurfPointSourceFile</th>\n",
-       "      <th>...</th>\n",
-       "      <th>measureDatetime</th>\n",
-       "      <th>measureEditLock</th>\n",
-       "      <th>measureIgnore</th>\n",
-       "      <th>measureJigsawRejected</th>\n",
-       "      <th>diameter</th>\n",
-       "      <th>apriorisample</th>\n",
-       "      <th>aprioriline</th>\n",
-       "      <th>samplesigma</th>\n",
-       "      <th>linesigma</th>\n",
-       "      <th>measureLog</th>\n",
-       "    </tr>\n",
-       "  </thead>\n",
-       "  <tbody>\n",
-       "    <tr>\n",
-       "      <th>0</th>\n",
-       "      <td>autoseed_001</td>\n",
-       "      <td>2</td>\n",
-       "      <td>autoseed</td>\n",
-       "      <td>2019-12-06T10:19:12</td>\n",
-       "      <td>False</td>\n",
-       "      <td>False</td>\n",
-       "      <td>False</td>\n",
-       "      <td>0</td>\n",
-       "      <td>0</td>\n",
-       "      <td></td>\n",
-       "      <td>...</td>\n",
-       "      <td>2019-12-06T10:19:12</td>\n",
-       "      <td>False</td>\n",
-       "      <td>False</td>\n",
-       "      <td>False</td>\n",
-       "      <td>0.0</td>\n",
-       "      <td>201.356777</td>\n",
-       "      <td>302.569131</td>\n",
-       "      <td>0.0</td>\n",
-       "      <td>0.0</td>\n",
-       "      <td>[]</td>\n",
-       "    </tr>\n",
-       "    <tr>\n",
-       "      <th>1</th>\n",
-       "      <td>autoseed_001</td>\n",
-       "      <td>2</td>\n",
-       "      <td>autoseed</td>\n",
-       "      <td>2019-12-06T10:19:12</td>\n",
-       "      <td>False</td>\n",
-       "      <td>False</td>\n",
-       "      <td>False</td>\n",
-       "      <td>0</td>\n",
-       "      <td>0</td>\n",
-       "      <td></td>\n",
-       "      <td>...</td>\n",
-       "      <td>2019-12-06T10:19:12</td>\n",
-       "      <td>False</td>\n",
-       "      <td>False</td>\n",
-       "      <td>False</td>\n",
-       "      <td>0.0</td>\n",
-       "      <td>754.094710</td>\n",
-       "      <td>15168.130157</td>\n",
-       "      <td>0.0</td>\n",
-       "      <td>0.0</td>\n",
-       "      <td>[]</td>\n",
-       "    </tr>\n",
-       "    <tr>\n",
-       "      <th>2</th>\n",
-       "      <td>autoseed_001</td>\n",
-       "      <td>2</td>\n",
-       "      <td>autoseed</td>\n",
-       "      <td>2019-12-06T10:19:12</td>\n",
-       "      <td>False</td>\n",
-       "      <td>False</td>\n",
-       "      <td>False</td>\n",
-       "      <td>0</td>\n",
-       "      <td>0</td>\n",
-       "      <td></td>\n",
-       "      <td>...</td>\n",
-       "      <td>2019-12-06T10:19:12</td>\n",
-       "      <td>False</td>\n",
-       "      <td>False</td>\n",
-       "      <td>False</td>\n",
-       "      <td>0.0</td>\n",
-       "      <td>399.936010</td>\n",
-       "      <td>13312.074608</td>\n",
-       "      <td>0.0</td>\n",
-       "      <td>0.0</td>\n",
-       "      <td>[]</td>\n",
-       "    </tr>\n",
-       "    <tr>\n",
-       "      <th>3</th>\n",
-       "      <td>autoseed_002</td>\n",
-       "      <td>2</td>\n",
-       "      <td>autoseed</td>\n",
-       "      <td>2019-12-06T10:19:12</td>\n",
-       "      <td>False</td>\n",
-       "      <td>False</td>\n",
-       "      <td>False</td>\n",
-       "      <td>0</td>\n",
-       "      <td>0</td>\n",
-       "      <td></td>\n",
-       "      <td>...</td>\n",
-       "      <td>2019-12-06T10:19:12</td>\n",
-       "      <td>False</td>\n",
-       "      <td>False</td>\n",
-       "      <td>False</td>\n",
-       "      <td>0.0</td>\n",
-       "      <td>1926.464206</td>\n",
-       "      <td>96.383931</td>\n",
-       "      <td>0.0</td>\n",
-       "      <td>0.0</td>\n",
-       "      <td>[]</td>\n",
-       "    </tr>\n",
-       "    <tr>\n",
-       "      <th>4</th>\n",
-       "      <td>autoseed_002</td>\n",
-       "      <td>2</td>\n",
-       "      <td>autoseed</td>\n",
-       "      <td>2019-12-06T10:19:12</td>\n",
-       "      <td>False</td>\n",
-       "      <td>False</td>\n",
-       "      <td>False</td>\n",
-       "      <td>0</td>\n",
-       "      <td>0</td>\n",
-       "      <td></td>\n",
-       "      <td>...</td>\n",
-       "      <td>2019-12-06T10:19:12</td>\n",
-       "      <td>False</td>\n",
-       "      <td>False</td>\n",
-       "      <td>False</td>\n",
-       "      <td>0.0</td>\n",
-       "      <td>2100.233957</td>\n",
-       "      <td>14938.826738</td>\n",
-       "      <td>0.0</td>\n",
-       "      <td>0.0</td>\n",
-       "      <td>[]</td>\n",
-       "    </tr>\n",
-       "    <tr>\n",
-       "      <th>...</th>\n",
-       "      <td>...</td>\n",
-       "      <td>...</td>\n",
-       "      <td>...</td>\n",
-       "      <td>...</td>\n",
-       "      <td>...</td>\n",
-       "      <td>...</td>\n",
-       "      <td>...</td>\n",
-       "      <td>...</td>\n",
-       "      <td>...</td>\n",
-       "      <td>...</td>\n",
-       "      <td>...</td>\n",
-       "      <td>...</td>\n",
-       "      <td>...</td>\n",
-       "      <td>...</td>\n",
-       "      <td>...</td>\n",
-       "      <td>...</td>\n",
-       "      <td>...</td>\n",
-       "      <td>...</td>\n",
-       "      <td>...</td>\n",
-       "      <td>...</td>\n",
-       "      <td>...</td>\n",
-       "    </tr>\n",
-       "    <tr>\n",
-       "      <th>125</th>\n",
-       "      <td>hand_15</td>\n",
-       "      <td>2</td>\n",
-       "      <td>ladoramkershner</td>\n",
-       "      <td>2019-12-11T16:05:47</td>\n",
-       "      <td>False</td>\n",
-       "      <td>False</td>\n",
-       "      <td>False</td>\n",
-       "      <td>0</td>\n",
-       "      <td>0</td>\n",
-       "      <td></td>\n",
-       "      <td>...</td>\n",
-       "      <td>2019-12-11T16:05:47</td>\n",
-       "      <td>False</td>\n",
-       "      <td>False</td>\n",
-       "      <td>False</td>\n",
-       "      <td>0.0</td>\n",
-       "      <td>2413.917268</td>\n",
-       "      <td>22462.671510</td>\n",
-       "      <td>0.0</td>\n",
-       "      <td>0.0</td>\n",
-       "      <td>[]</td>\n",
-       "    </tr>\n",
-       "    <tr>\n",
-       "      <th>126</th>\n",
-       "      <td>hand_15</td>\n",
-       "      <td>2</td>\n",
-       "      <td>ladoramkershner</td>\n",
-       "      <td>2019-12-11T16:05:47</td>\n",
-       "      <td>False</td>\n",
-       "      <td>False</td>\n",
-       "      <td>False</td>\n",
-       "      <td>0</td>\n",
-       "      <td>0</td>\n",
-       "      <td></td>\n",
-       "      <td>...</td>\n",
-       "      <td>2019-12-11T16:05:47</td>\n",
-       "      <td>False</td>\n",
-       "      <td>False</td>\n",
-       "      <td>False</td>\n",
-       "      <td>0.0</td>\n",
-       "      <td>2445.984758</td>\n",
-       "      <td>24263.903615</td>\n",
-       "      <td>0.0</td>\n",
-       "      <td>0.0</td>\n",
-       "      <td>[]</td>\n",
-       "    </tr>\n",
-       "    <tr>\n",
-       "      <th>127</th>\n",
-       "      <td>hand_16</td>\n",
-       "      <td>2</td>\n",
-       "      <td>ladoramkershner</td>\n",
-       "      <td>2019-12-12T08:09:54</td>\n",
-       "      <td>False</td>\n",
-       "      <td>False</td>\n",
-       "      <td>False</td>\n",
-       "      <td>1</td>\n",
-       "      <td>0</td>\n",
-       "      <td></td>\n",
-       "      <td>...</td>\n",
-       "      <td>2019-12-12T08:09:54</td>\n",
-       "      <td>False</td>\n",
-       "      <td>False</td>\n",
-       "      <td>False</td>\n",
-       "      <td>0.0</td>\n",
-       "      <td>3843.915024</td>\n",
-       "      <td>24115.819511</td>\n",
-       "      <td>0.0</td>\n",
-       "      <td>0.0</td>\n",
-       "      <td>[]</td>\n",
-       "    </tr>\n",
-       "    <tr>\n",
-       "      <th>128</th>\n",
-       "      <td>hand_16</td>\n",
-       "      <td>2</td>\n",
-       "      <td>ladoramkershner</td>\n",
-       "      <td>2019-12-12T08:09:54</td>\n",
-       "      <td>False</td>\n",
-       "      <td>False</td>\n",
-       "      <td>False</td>\n",
-       "      <td>1</td>\n",
-       "      <td>0</td>\n",
-       "      <td></td>\n",
-       "      <td>...</td>\n",
-       "      <td>2019-12-12T08:09:54</td>\n",
-       "      <td>False</td>\n",
-       "      <td>False</td>\n",
-       "      <td>False</td>\n",
-       "      <td>0.0</td>\n",
-       "      <td>4009.638555</td>\n",
-       "      <td>9314.698759</td>\n",
-       "      <td>0.0</td>\n",
-       "      <td>0.0</td>\n",
-       "      <td>[]</td>\n",
-       "    </tr>\n",
-       "    <tr>\n",
-       "      <th>129</th>\n",
-       "      <td>hand_16</td>\n",
-       "      <td>2</td>\n",
-       "      <td>ladoramkershner</td>\n",
-       "      <td>2019-12-12T08:09:54</td>\n",
-       "      <td>False</td>\n",
-       "      <td>False</td>\n",
-       "      <td>False</td>\n",
-       "      <td>1</td>\n",
-       "      <td>0</td>\n",
-       "      <td></td>\n",
-       "      <td>...</td>\n",
-       "      <td>2019-12-12T08:09:54</td>\n",
-       "      <td>False</td>\n",
-       "      <td>False</td>\n",
-       "      <td>False</td>\n",
-       "      <td>0.0</td>\n",
-       "      <td>4158.865683</td>\n",
-       "      <td>22350.726143</td>\n",
-       "      <td>0.0</td>\n",
-       "      <td>0.0</td>\n",
-       "      <td>[]</td>\n",
-       "    </tr>\n",
-       "  </tbody>\n",
-       "</table>\n",
-       "<p>130 rows × 41 columns</p>\n",
-       "</div>"
-      ],
-      "text/plain": [
-       "               id  pointType pointChoosername        pointDatetime  \\\n",
-       "0    autoseed_001          2         autoseed  2019-12-06T10:19:12   \n",
-       "1    autoseed_001          2         autoseed  2019-12-06T10:19:12   \n",
-       "2    autoseed_001          2         autoseed  2019-12-06T10:19:12   \n",
-       "3    autoseed_002          2         autoseed  2019-12-06T10:19:12   \n",
-       "4    autoseed_002          2         autoseed  2019-12-06T10:19:12   \n",
-       "..            ...        ...              ...                  ...   \n",
-       "125       hand_15          2  ladoramkershner  2019-12-11T16:05:47   \n",
-       "126       hand_15          2  ladoramkershner  2019-12-11T16:05:47   \n",
-       "127       hand_16          2  ladoramkershner  2019-12-12T08:09:54   \n",
-       "128       hand_16          2  ladoramkershner  2019-12-12T08:09:54   \n",
-       "129       hand_16          2  ladoramkershner  2019-12-12T08:09:54   \n",
-       "\n",
-       "     pointEditLock  pointIgnore  pointJigsawRejected  referenceIndex  \\\n",
-       "0            False        False                False               0   \n",
-       "1            False        False                False               0   \n",
-       "2            False        False                False               0   \n",
-       "3            False        False                False               0   \n",
-       "4            False        False                False               0   \n",
-       "..             ...          ...                  ...             ...   \n",
-       "125          False        False                False               0   \n",
-       "126          False        False                False               0   \n",
-       "127          False        False                False               1   \n",
-       "128          False        False                False               1   \n",
-       "129          False        False                False               1   \n",
-       "\n",
-       "     aprioriSurfPointSource aprioriSurfPointSourceFile  ...  \\\n",
-       "0                         0                             ...   \n",
-       "1                         0                             ...   \n",
-       "2                         0                             ...   \n",
-       "3                         0                             ...   \n",
-       "4                         0                             ...   \n",
-       "..                      ...                        ...  ...   \n",
-       "125                       0                             ...   \n",
-       "126                       0                             ...   \n",
-       "127                       0                             ...   \n",
-       "128                       0                             ...   \n",
-       "129                       0                             ...   \n",
-       "\n",
-       "         measureDatetime measureEditLock  measureIgnore  \\\n",
-       "0    2019-12-06T10:19:12           False          False   \n",
-       "1    2019-12-06T10:19:12           False          False   \n",
-       "2    2019-12-06T10:19:12           False          False   \n",
-       "3    2019-12-06T10:19:12           False          False   \n",
-       "4    2019-12-06T10:19:12           False          False   \n",
-       "..                   ...             ...            ...   \n",
-       "125  2019-12-11T16:05:47           False          False   \n",
-       "126  2019-12-11T16:05:47           False          False   \n",
-       "127  2019-12-12T08:09:54           False          False   \n",
-       "128  2019-12-12T08:09:54           False          False   \n",
-       "129  2019-12-12T08:09:54           False          False   \n",
-       "\n",
-       "     measureJigsawRejected  diameter  apriorisample   aprioriline  \\\n",
-       "0                    False       0.0     201.356777    302.569131   \n",
-       "1                    False       0.0     754.094710  15168.130157   \n",
-       "2                    False       0.0     399.936010  13312.074608   \n",
-       "3                    False       0.0    1926.464206     96.383931   \n",
-       "4                    False       0.0    2100.233957  14938.826738   \n",
-       "..                     ...       ...            ...           ...   \n",
-       "125                  False       0.0    2413.917268  22462.671510   \n",
-       "126                  False       0.0    2445.984758  24263.903615   \n",
-       "127                  False       0.0    3843.915024  24115.819511   \n",
-       "128                  False       0.0    4009.638555   9314.698759   \n",
-       "129                  False       0.0    4158.865683  22350.726143   \n",
-       "\n",
-       "     samplesigma linesigma  measureLog  \n",
-       "0            0.0       0.0          []  \n",
-       "1            0.0       0.0          []  \n",
-       "2            0.0       0.0          []  \n",
-       "3            0.0       0.0          []  \n",
-       "4            0.0       0.0          []  \n",
-       "..           ...       ...         ...  \n",
-       "125          0.0       0.0          []  \n",
-       "126          0.0       0.0          []  \n",
-       "127          0.0       0.0          []  \n",
-       "128          0.0       0.0          []  \n",
-       "129          0.0       0.0          []  \n",
-       "\n",
-       "[130 rows x 41 columns]"
-      ]
-     },
-     "execution_count": 4,
-     "metadata": {},
-     "output_type": "execute_result"
-    }
-   ],
-   "source": [
-    "df = io_controlnetwork.from_isis(network)\n",
-    "# df = df[df['serialnumber'] == 'MRO/CTX/1085197697:073']\n",
-    "# df['serialnumber'].unique()\n",
-    "df"
-   ]
-  },
-  {
-   "cell_type": "markdown",
-   "metadata": {},
-   "source": [
-    "### Generate Sensors and Ground Points\n",
-    "#### For some reason, autoseed does not generate ground points for the control network, we have to calculate"
-   ]
-  },
-  {
-   "cell_type": "code",
-   "execution_count": 5,
-   "metadata": {
-    "collapsed": true
-   },
-   "outputs": [],
-=======
+   ]
+  },
+  {
+   "cell_type": "markdown",
+   "metadata": {},
+   "source": [
+    "## Determine Which Sensor Parameters to Solve For"
+   ]
+  },
+  {
+   "cell_type": "code",
    "execution_count": 3,
    "metadata": {},
    "outputs": [
@@ -597,72 +149,12 @@
      ]
     }
    ],
->>>>>>> a83c4896
-   "source": [
-    "def generate_sensors(cubes):\n",
-    "    isd_files = []\n",
-    "    sensors = {}\n",
-    "    for line in open(cubes):\n",
-    "        basename = os.path.splitext(os.path.basename(line.strip()))[0]\n",
-    "        isd = os.path.join('data_lak',basename+'.json')\n",
-    "        isd_files.append(isd)\n",
-    "        with open(isd, 'w+') as f:\n",
-    "            f.write(ale.loads(line.strip(), formatter='usgscsm'))\n",
-    "\n",
-    "        sn = isis.getsn(from_=line.strip()).strip().decode('utf-8')\n",
-    "        sensors[sn] = create_csm(isd)\n",
-    "    return sensors\n",
-    "\n",
-    "def compute_ground_points_closestApproachDistance(df, sensors):\n",
-    "    '''\n",
-    "    df: control network data frame\n",
-    "    sensors: dict mapping serial numbers to CSM sensor models\n",
-    "\n",
-    "    returns: dict mapping point IDs to ground points\n",
-    "    '''\n",
-    "    ground_points = {}\n",
-    "    for point_id, group in df.groupby('id'):\n",
-    "        num_measures = len(group)\n",
-    "        design_mat = np.zeros((num_measures*3,3))\n",
-    "        rhs = np.zeros((num_measures*3))\n",
-    "        for i in range(num_measures):\n",
-    "            row = group.iloc[i]\n",
-    "            measure = csmapi.ImageCoord(row['line'], row['sample'])\n",
-    "            locus = sensors[row['serialnumber']].imageToRemoteImagingLocus(measure)\n",
-    "            a = np.array([locus.point.x, locus.point.y, locus.point.z])\n",
-    "            d = np.array([locus.direction.x, locus.direction.y, locus.direction.z])\n",
-    "            d = d / np.linalg.norm(d)\n",
-    "            design_mat[3*i:3*i+3] = np.identity(3) - np.matmul(np.reshape(d, (3,1)), np.reshape(d,(1,3)))\n",
-    "            rhs[3*i:3*i+3] = np.dot(a,d)*d - a\n",
-    "        normal_mat = np.dot(design_mat.T, design_mat)\n",
-    "        ground_points[point_id] = np.dot(np.linalg.inv(normal_mat), np.dot(design_mat.T, rhs))\n",
-    "    return ground_points\n",
-    "\n",
-    "def compute_ground_points_projection(df, sensors, height):\n",
-    "    ground_points = {}\n",
-    "    for point_id, group in df.groupby('id'):\n",
-    "        num_measures = len(group)\n",
-    "        measure_ground = []\n",
-    "        for i in range(num_measures):\n",
-    "            row = group.iloc[i]\n",
-    "            measure = csmapi.ImageCoord(row['line'], row['sample'])\n",
-    "            height = 3388850.23708615 # average of camstats average <meters>\n",
-    "            measure_ground.append(sensors[row['serialnumber']].imageToGround(measure, height))\n",
-    "        x = np.array([meas.x for meas in measure_ground]).mean()\n",
-    "        y = np.array([meas.y for meas in measure_ground]).mean()\n",
-    "        z = np.array([meas.z for meas in measure_ground]).mean()\n",
-    "        ground_points[point_id] = np.array([x, y, z])\n",
-    "    return ground_points\n",
-    "\n",
-    "def populate_ground_points(df, ground_points):\n",
-    "    for itterrow in df.iterrows():\n",
-    "        it = itterrow[0]\n",
-    "        row = itterrow[1]\n",
-    "        row.adjustedX = ground_points[row.id][0]\n",
-    "        row.adjustedY = ground_points[row.id][1]\n",
-    "        row.adjustedZ = ground_points[row.id][2]\n",
-    "        df.loc[it] = row\n",
-    "    return df"
+   "source": [
+    "all_parameters = {sn: get_sensor_parameters(sensor) for sn, sensor in sensors.items()}\n",
+    "for sn, parameters in all_parameters.items():\n",
+    "    print(f\"Image: {sn}\")\n",
+    "    for param in parameters:\n",
+    "        print(f\"  {param.name} | {param.index} | {param.value}\")"
    ]
   },
   {
@@ -671,337 +163,65 @@
    "metadata": {},
    "outputs": [],
    "source": [
-    "# # Dissection of compute_ground_points_projection()\n",
-    "# cube_names = ['F02', 'F06', 'F22', 'J07']\n",
-    "# heights = np.array([3388316.5795645, 3389409.7501269, 3388202.849495, 3389471.7691582]) - 3376200\n",
-    "# height = heights.mean()\n",
-    "\n",
-    "# sensors = generate_sensors(cubes)\n",
-    "\n",
-    "# ground_points = {}\n",
-    "# for point_id, group in df.groupby('id'):\n",
-    "#     num_measures = len(group)\n",
-    "    \n",
-    "#     measure_ground = []\n",
-    "#     for i in range(num_measures):\n",
-    "#         row = group.iloc[i]\n",
-    "#         measure = csmapi.ImageCoord(row['line'], row['sample'])\n",
-    "#         measure_ground.append(sensors[row['serialnumber']].imageToGround(measure, height))\n",
-    "    \n",
-    "#     x = np.array([meas.x for meas in measure_ground])\n",
-    "#     y = np.array([meas.y for meas in measure_ground])\n",
-    "#     z = np.array([meas.z for meas in measure_ground])\n",
-    "    \n",
-    "#     print(row.id)\n",
-    "#     print('x\\n',x, '\\nmean:', np.mean(x), '\\nstd:', np.std(x))\n",
-    "#     print('y\\n',y, '\\nmean:', np.mean(y), '\\nstd:', np.std(y))\n",
-    "#     print('z\\n',z, '\\nmean:', np.mean(z), '\\nstd:', np.std(z))\n",
-    "#     print('\\n'*2)\n",
-    "    \n",
-    "#     ground_points[point_id] = np.array([x, y, z])"
-   ]
-  },
-  {
-   "cell_type": "code",
-   "execution_count": 6,
-   "metadata": {
-    "collapsed": true,
-    "scrolled": false
-   },
-   "outputs": [],
-   "source": [
-    "# Method using the distance of closest appraoch to find gorund point\n",
-    "sensors = generate_sensors(cubes)\n",
-    "ground_points = compute_ground_points_closestApproachDistance(df, sensors)\n",
-    "df = populate_ground_points(df, ground_points)"
-   ]
-  },
-  {
-   "cell_type": "code",
-   "execution_count": null,
+    "# Solve for angles and angular rates\n",
+    "solve_parameters = {sn: params[6:12] for sn, params in all_parameters.items()}"
+   ]
+  },
+  {
+   "cell_type": "markdown",
+   "metadata": {},
+   "source": [
+    "## Compute the Column Indices for Parameters"
+   ]
+  },
+  {
+   "cell_type": "code",
+   "execution_count": 5,
+   "metadata": {},
+   "outputs": [],
+   "source": [
+    "column_dict = compute_coefficient_columns(cnet, sensors, solve_parameters)\n",
+    "# num_parameters = max(col_range[1] for col_range in column_dict.values())"
+   ]
+  },
+  {
+   "cell_type": "markdown",
    "metadata": {
     "collapsed": true
    },
-   "outputs": [],
-   "source": [
-    "# # Method using csm imageToGround calls on measures and using average to create ground point\n",
-    "# sensors = generate_sensors(cubes)\n",
-    "\n",
-    "# heights = np.array([3388316.5795645, 3389409.7501269, 3388202.849495, 3389471.7691582]) - 3376200\n",
-    "# height = heights.mean()\n",
-    "# ground_points = compute_ground_points_projection(df, sensors, height)\n",
-    "\n",
-    "# df = populate_ground_points(df, ground_points)"
-   ]
-  },
-  {
-   "cell_type": "markdown",
-   "metadata": {},
-   "source": [
-    "### Compute Partials"
+   "source": [
+    "## Compute the Weight Matrix\n",
+    "#### According to the weighted Normal equation (J.TWJ), W needs to be a square matrix the size of (# of measures)x2. So it is the weight of the observations. In ISIS, the weight of the observations are an inverted function of the size of the pixels on the focal plane (resolution). However, in csm we do not have access to that information. \n",
+    "#### For the time being, since we are working exclusively with CTX images we are going to set the weight matrix equal to the identity matrix -> all observations have the same weight."
+   ]
+  },
+  {
+   "cell_type": "code",
+   "execution_count": 6,
+   "metadata": {},
+   "outputs": [],
+   "source": [
+    "num_observations = 2 * len(cnet)\n",
+    "W_observations = np.eye(num_observations) # this is a place holder until Jesse adds his calculations\n",
+    "W_params = compute_parameter_weights(cnet, sensors, solve_parameters, column_dict)"
+   ]
+  },
+  {
+   "cell_type": "markdown",
+   "metadata": {},
+   "source": [
+    "## Calculate Initial Sigma0"
    ]
   },
   {
    "cell_type": "code",
    "execution_count": 7,
-   "metadata": {
-    "collapsed": true
-   },
-   "outputs": [],
-   "source": [
-    "def computeAllSensorPartials(sensors, control_network):\n",
-    "    cn_sensors = [sensors[sn] for sn in control_network['serialnumber']]\n",
-    "\n",
-    "    ground_points = [csmapi.EcefCoord(x, y, z) for \n",
-    "                     x, y, z in zip(control_network['adjustedX'],\n",
-    "                                    control_network['adjustedY'],\n",
-    "                                    control_network['adjustedZ'])]\n",
-    "    partials = []\n",
-    "    for sensor, gp in zip (cn_sensors, ground_points):\n",
-    "        partial_set = sensor.computeAllSensorPartials(gp)\n",
-    "        line = [partial_set[i][0] for i in range(0,len(partial_set))]\n",
-    "        sample = [partial_set[i][1] for i in range(0,len(partial_set))]\n",
-    "        partials.append(np.array([line, sample]))\n",
-    "        \n",
-    "    return list(range(0,len(control_network))), list(control_network['serialnumber']), partials\n",
-    "   \n",
-    "def computeSensorPartials(sensors, control_network):\n",
-    "    \"\"\"Gets all parameters EXCEPT for the last one (focal length)\"\"\"\n",
-    "    \n",
-    "    cn_sensors = [sensors[sn] for sn in control_network['serialnumber']]\n",
-    "    ground_points = [csmapi.EcefCoord(x, y, z) for \n",
-    "                     x, y, z in zip(control_network['adjustedX'],\n",
-    "                                    control_network['adjustedY'],\n",
-    "                                    control_network['adjustedZ'])]\n",
-    "    partials = []\n",
-    "    for sensor, gp in zip(cn_sensors, ground_points):\n",
-    "        partial_set = []\n",
-    "        for p_idx in range(sensor.getNumParameters()): \n",
-    "            if 'Focal Bias' in sensor.getParameterName(p_idx):\n",
-    "                continue\n",
-    "            partial_set.append(sensor.computeSensorPartials(p_idx, gp))\n",
-    "        partial_set = tuple(partial_set)        \n",
-    "        line = [partial_set[i][0] for i in range(0,len(partial_set))]\n",
-    "        sample = [partial_set[i][1] for i in range(0,len(partial_set))]\n",
-    "        partials.append(np.array([line, sample]))\n",
-    "    return list(range(0,len(control_network))), list(control_network['serialnumber']), partials\n",
-    "\n",
-    "def computeGroundPartials(sensors, control_network):\n",
-    "    cn_sensors = [sensors[sn] for sn in control_network['serialnumber']]\n",
-    "    ground_points = [csmapi.EcefCoord(x, y, z) for \n",
-    "                    x, y, z in zip(control_network['adjustedX'],\n",
-    "                                    control_network['adjustedY'],\n",
-    "                                    control_network['adjustedZ'])]\n",
-    "    partials = []\n",
-    "    for sensor, gp in zip (cn_sensors, ground_points):\n",
-    "        partial_set = sensor.computeGroundPartials(gp)\n",
-    "        line = partial_set[0:6:2]\n",
-    "        sample = partial_set[1:6:2]\n",
-    "        partials.append(np.array([line, sample]))\n",
-    "        \n",
-    "    return list(range(0,len(control_network))), list(control_network['id']), partials"
-   ]
-  },
-  {
-   "cell_type": "code",
-   "execution_count": 8,
-   "metadata": {
-    "collapsed": true,
-    "scrolled": false
-   },
-   "outputs": [],
-   "source": [
-    "# Solving for all available csm sensor parameters\n",
-    "sp_index, serialnumber, sensor_partials = computeAllSensorPartials(sensors, df)\n",
-    "gp_index, pointid, ground_partials = computeGroundPartials(sensors, df)"
-   ]
-  },
-  {
-   "cell_type": "code",
-   "execution_count": 5,
-   "metadata": {},
-   "outputs": [],
-   "source": [
-    "# # Not solving for the focal length\n",
-    "# sp_index, serialnumber, sensor_partials = computeSensorPartials(sensors, df)\n",
-    "# gp_index, pointid, ground_partials = computeGroundPartials(sensors, df)"
-   ]
-  },
-  {
-   "cell_type": "markdown",
-   "metadata": {},
-   "source": [
-    "### Populate the Jacobian"
-   ]
-  },
-  {
-   "cell_type": "code",
-   "execution_count": 9,
-   "metadata": {
-    "collapsed": true
-   },
-   "outputs": [],
-   "source": [
-    "n_param = len(sensor_partials[0][0]) # this can be 15 or 16, depending on if we are solving for focal length\n",
-    "sn_uniq = sorted(df.serialnumber.unique())\n",
-    "n_img = len(sn_uniq)\n",
-    "ptid_uniq = sorted(set(df.id))\n",
-    "n_pts = len(ptid_uniq)\n",
-    "\n",
-    "# Create a dictionary which contains an image and its corresponding Jacobian column index start\n",
-    "sn_ind = range(0,n_param*n_img, n_param) # starting index for columns\n",
-    "sn_dict = dict(zip(sn_uniq, sn_ind))\n",
-    "# print(sn_dict)\n",
-    "\n",
-    "# Create a dictionary which contains a point id and its corresponding Jacobian column index start\n",
-    "ptid_ind = range(sn_ind[-1]+n_param, sn_ind[-1]+n_param + 3*n_pts, 3) # starting index for columns\n",
-    "ptid_dict = dict(zip(ptid_uniq, ptid_ind))\n",
-    "# print(ptid_dict)\n",
-    "\n",
-    "# Create empty Jacobian\n",
-    "meas = len(df) #number of measures\n",
-    "params = n_param*n_img+3*n_pts \n",
-    "J = np.zeros((meas*2, params))\n",
-    "\n",
-    "#This is pretty gross - clean up at some point??"
-   ]
-  },
-  {
-   "cell_type": "code",
-<<<<<<< HEAD
-   "execution_count": 10,
-   "metadata": {
-    "collapsed": true
-   },
-=======
-   "execution_count": 6,
-   "metadata": {},
->>>>>>> a83c4896
-   "outputs": [],
-   "source": [
-    "# populate J with sensor partials\n",
-    "for index, sn, partials in zip(sp_index, serialnumber, sensor_partials):\n",
-    "    row = index*2\n",
-    "    col = sn_dict[sn]\n",
-    "    J[row:row+2, col:col+n_param] = partials\n",
-    "\n",
-    "# populate J with ground partials\n",
-    "for index, ptid, partials in zip(gp_index, pointid, ground_partials):\n",
-    "    row = index*2\n",
-    "    col = ptid_dict[ptid]\n",
-    "    J[row:row+2, col:col+3] = partials"
-   ]
-  },
-  {
-   "cell_type": "markdown",
-   "metadata": {},
-   "source": [
-    "### Visualize Jacobian and Normal"
-   ]
-  },
-  {
-   "cell_type": "code",
-<<<<<<< HEAD
-   "execution_count": 11,
-   "metadata": {
-    "scrolled": false
-   },
-   "outputs": [
-    {
-     "data": {
-      "text/plain": [
-       "<matplotlib.image.AxesImage at 0x2b3911c7f850>"
-      ]
-     },
-     "execution_count": 11,
-     "metadata": {},
-     "output_type": "execute_result"
-    },
-    {
-     "data": {
-      "image/png": "iVBORw0KGgoAAAANSUhEUgAAAdAAAAKuCAYAAAARnU0sAAAABHNCSVQICAgIfAhkiAAAAAlwSFlzAAALEgAACxIB0t1+/AAAADh0RVh0U29mdHdhcmUAbWF0cGxvdGxpYiB2ZXJzaW9uMy4xLjIsIGh0dHA6Ly9tYXRwbG90bGliLm9yZy8li6FKAAAfl0lEQVR4nO3dbYyl510e8Otfx7FZXkRCSGrsbW2Qt2oi2Q7aurTQKpCWpCnC5QOVo9K6gsqoChVpaZuESIV+sASUl36CKpCUqISkFgRiodAhbKEUCXZj0mSxY7wxJE02NnHAtBuxqomTux/mWBmc2Xn5n5099zn+/SRrZp7nzO59n3nmXL7PufY+NcYIAHA4f2HVAwCAdSRAAaBBgAJAgwAFgAYBCgANAhQAGo4sQKvqlVX1cFU9UlWvP6q/BwBWoY7i34FW1VVJziX5u0nOJ3lvklePMT542f8yAFiB5xzRn3t7kkfGGH+QJFX1jiR3JNk1QF/w/KvGjcevPqKhLO/c2WOrHgJH7MQtFy95zs8fnr3+X/40fzaerN3OHVWAXp/kYzu+Pp/kr1/qxjcevzpnto4f0VCW94qvuG3VQ+CIbW29/5Ln/Pzh2ev0OHXJc0f1Guhuaf3nniuuqrur6v6quv+Tf/yZIxoGAByNowrQ80l2LilvSPLozhuMMd40xjg5xjj55V921RENAwCOxlEF6HuT3FxVN1XVc5PcmeS+I/q7AOCKO5LXQMcYT1XVdyXZSnJVkreMMR681O3PnT3mdaYNt/XopV9jBFhHR1Uiyhjj3UnefVR/PgCskp2IAKBBgAJAgwAFgIYjew10k8xegFmHAtbsY5z9ZwzMxwoUABoEKAA0CFAAaBCgANBwJO8Helgnb712eDcWZrVfwcj1AZvr9DiVC+OJXd/OzAoUABoEKAA0CFAAaBCgANAwxU5E3s5s882+04/rDzgsK1AAaBCgANAgQAGgQYACQMMUJaLZKcAsbx3GCHAYVqAA0CBAAaBBgAJAgwAFgAZvZ3YACjDsxdudwebydmYAcJkJUABoEKAA0CBAAaBhip2IvJ3Z5rObE7BprEABoEGAAkCDAAWABgEKAA1TlIhmpwCzvHUYI8BhWIECQIMABYAGAQoADQIUABq8ndkBKMCwjL1KaK4tmJu3MwOAy0yAAkCDAAWABgEKAA1T7ETk7cw2n92cgE1jBQoADQIUABoEKAA0CFAAaJiiRDQ7BZjlrcMYAQ7DChQAGgQoADQIUABoEKAA0ODtzA5AAYajsl9BzbUHq+XtzADgMhOgANAgQAGgQYACQMMUOxF5O7PNZzcnYNNYgQJAgwAFgAYBCgANAhQAGqYoEc1OAWZ56zBGgMOwAgWABgEKAA0CFAAaBCgANHg7swNQgGFV9iqwuS7h6Hk7MwC4zAQoADQIUABoEKAA0DDFTkTezmzz2c0J2DRWoADQIEABoEGAAkCDAAWAhilKRLNTgFneOowR4DCsQAGgQYACQIMABYAGAQoADUpEBzB7AWb2klMy/304q73ut/1+7u5zOFpWoADQIEABoEGAAkCDAAWAhilKRCduuZitrXmLMLOXMWYfH8AmsgIFgAYBCgANAhQAGgQoADRMUSI6d/aYIsyGm323JNcfcFhWoADQIEABoEGAAkCDAAWAhilKRLNTgFneOowR4DCsQAGgQYACQIMABYAGAQoADQIUABq0cA9g9gbp7C3hZP77cB3td5/udV34ecDyrEABoEGAAkCDAAWABgEKAA1TlIhO3HIxW1vzFmFmL1zMPj6ATWQFCgANAhQAGgQoADQIUABomKJEdO7sMUWYDTf7bkmuP+CwrEABoEGAAkDDUk/hVtVHknwqyWeSPDXGOFlVz0/yX5PcmOQjSf7hGONPlhsmAMzlcqxAv36McdsY4+Ti69cnOTXGuDnJqcXXALBRjqJEdEeSly0+f2uSX0/yuiP4e64YBZjlrcMYAQ5j2RXoSPIrVfU7VXX34tiLxhiPJcni4wt3+8aquruq7q+q+z+dJ5ccBgBcWcuuQL92jPFoVb0wyXuq6vcO+o1jjDcleVOSfEk9fyw5DgC4opZagY4xHl18fDzJLyS5Pcknquq6JFl8fHzZQQLAbNoBWlVfWFVf/PTnSb4xyQNJ7kty1+JmdyV517KDBIDZLPMU7ouS/EJVPf3n/OwY479V1XuT3FtV35Hko0m+dflhrtbsBZjZS07J/PfhJtrrPt/vmvHzgv21A3SM8QdJbt3l+B8nefkygwKA2dmJCAAaBCgANAhQAGiY4u3MTtxyMVtb8xZhZi9UzD4+gE1kBQoADQIUABoEKAA0CFAAaJiiRHTu7DFFmA03+25Jrj/gsKxAAaBBgAJAgwAFgAYBCgANU5SIZqcAs7x1GCPAYViBAkCDAAWABgEKAA0CFAAalIgOYPYCzOwlp2T++/DZZr+fx17XlJ8lbLMCBYAGAQoADQIUABoEKAA0TFEiOnHLxWxtzVuEmb00Mfv4ADaRFSgANAhQAGgQoADQIEABoGGKEtG5s8cUYTbc7Lsluf6Aw7ICBYAGAQoADQIUABoEKAA0TFEimp0CzPLWYYwAh2EFCgANAhQAGgQoADQIUABoUCI6gNkLMLOXnJL570P+vL1+Xvtdb37WPFtYgQJAgwAFgAYBCgANAhQAGqYoEZ245WK2tuYtwsxeiph9fACbyAoUABoEKAA0CFAAaBCgANAwRYno3NljijAbbvbdklx/wGFZgQJAgwAFgAYBCgANAhQAGqYoEc1OAWZ56zBGgMOwAgWABgEKAA0CFAAaBCgANCgRHcDsBZjZS07J/PchB7ffz3Kv69F1wCaxAgWABgEKAA0CFAAaBCgANExRIjpxy8Vsbc1bhJm9+DD7+AA2kRUoADQIUABoEKAA0CBAAaBhihLRubPHFGE23Oy7Jbn+gMOyAgWABgEKAA0CFAAaBCgANExRIpqdAszy1mGMAIdhBQoADQIUABoEKAA0CFAAaFAiOoDZCzCzl5yS+e9DLp+9ftb7XauuE9aJFSgANAhQAGgQoADQIEABoGGKEtGJWy5ma2veIszsxYbZxwewiaxAAaBBgAJAgwAFgAYBCgANU5SIzp09pgiz4WbfLcn1BxyWFSgANAhQAGgQoADQIEABoGGKEtHsFGCWtw5jBDgMK1AAaBCgANAgQAGgQYACQIMS0QHMXoCZveSUzH8fcmXsdx3sdy27jpiJFSgANAhQAGgQoADQIEABoGGKEtGJWy5ma2veIszsxYXZxwewiaxAAaBBgAJAgwAFgAYBCgANU5SIzp09pgiz4WbfLcn1BxyWFSgANAhQAGgQoADQIEABoGGKEtHsFGCWtw5jBDgMK1AAaBCgANCwb4BW1Vuq6vGqemDHsedX1Xuq6kOLj8/bce4NVfVIVT1cVa84qoEDwCodZAX600le+Yxjr09yaoxxc5JTi69TVS9OcmeSlyy+58er6qrLNloAmMS+JaIxxm9U1Y3POHxHkpctPn9rkl9P8rrF8XeMMZ5M8uGqeiTJ7Ul+6/IMdzVmL8DMXnJK5r8PmcN+18le17prjCut+xroi8YYjyXJ4uMLF8evT/KxHbc7vzgGABvlcv8zltrl2Nj1hlV3J7k7Sa7Nscs8DAA4Wt0V6Ceq6rokWXx8fHH8fJLjO253Q5JHd/sDxhhvGmOcHGOcvDrXNIcBAKvRDdD7kty1+PyuJO/acfzOqrqmqm5KcnOSM8sNEQDms+9TuFX19mwXhl5QVeeTfF+SH0hyb1V9R5KPJvnWJBljPFhV9yb5YJKnkrxmjPGZ/f6OE7dczNbWvEWY2csJs48PYBMdpIX76kucevklbn9PknuWGRQAzM5ORADQIEABoEGAAkDDFG9ndu7sMUWYDTf7bkmuP+CwrEABoEGAAkCDAAWABgEKAA1TlIhmpwCzvHUYI8BhWIECQIMABYAGAQoADQIUABqUiA5g9gLM7CWnZP77kPWw13W03++Ba5DLzQoUABoEKAA0CFAAaBCgANAwRYnoxC0Xs7U1bxFm9vLB7OMD2ERWoADQIEABoEGAAkCDAAWAhilKROfOHlOE2XCz75bk+gMOywoUABoEKAA0CFAAaBCgANAwRYlodgowy1uHMQIchhUoADQIUABoEKAA0CBAAaBBiegAZi/AzF5ySua/D1l/+11je/2euD7psAIFgAYBCgANAhQAGgQoADRMUSI6ccvFbG3NW4SZvWAw+/gANpEVKAA0CFAAaBCgANAgQAGgYYoS0bmzxxRhNtzsuyW5/oDDsgIFgAYBCgANAhQAGgQoADRMUSKanQLM8tZhjACHYQUKAA0CFAAaBCgANAhQAGhQIjqA2Qsws5eckvnvQzbfXtfgfr9Drl92YwUKAA0CFAAaBCgANAhQAGiYokR04paL2dqatwgze4Fg9vEBbCIrUABoEKAA0CBAAaBBgAJAwxQlonNnjynCbLjZd0ty/QGHZQUKAA0CFAAaBCgANAhQAGiYokQ0OwWY5a3DGAEOwwoUABoEKAA0CFAAaBCgANAgQAGgQQsXeNbbryW+VxNfw/zZywoUABoEKAA0CFAAaBCgANCgRHQASgLLsx0isGmsQAGgQYACQIMABYAGAQoADVOUiE7ccjFbW/OWTBRMluc+BDaNFSgANAhQAGgQoADQIEABoGGKEtG5s8eUTJYw+y4/iRIRsHmsQAGgQYACQIMABYAGAQoADTXGWPUYcvLWa8eZreOrHsYlKcAAl7Jfic/jx3o7PU7lwniidjtnBQoADQIUABoEKAA0CFAAaLAT0QHMvtPPzPcdwKayAgWABgEKAA0CFAAaBCgANExRIpqdks7yFLGATWMFCgANAhQAGgQoADQIUABo8HZmB6BgAnTtVaDz2DI/b2cGAJeZAAWABgEKAA0CFAAaptiJaPa3M5vd7Lv8JMoSwOaxAgWABgEKAA37BmhVvaWqHq+qB3Yc+/6q+nhVvX/x36t2nHtDVT1SVQ9X1SuOauAAsEoHWYH+dJJX7nL8x8YYty3+e3eSVNWLk9yZ5CWL7/nxqrrqcg0WAGaxb4lojPEbVXXjAf+8O5K8Y4zxZJIPV9UjSW5P8lvtEU5g9pKOgg7AlbfMa6DfVVVnF0/xPm9x7PokH9txm/OLY5+nqu6uqvur6v5P58klhgEAV143QH8iyVcluS3JY0l+ZHF8t/0Cd91sd4zxpjHGyTHGyatzTXMYALAarQAdY3xijPGZMcZnk/xktp+mTbZXnDt3hb8hyaPLDREA5tMK0Kq6bseX35Lk6YbufUnurKprquqmJDcnObPcEAFgPvuWiKrq7UleluQFVXU+yfcleVlV3Zbtp2c/kuQ7k2SM8WBV3Zvkg0meSvKaMcZnjmboV46SzvIUsYBNc5AW7qt3OfzmPW5/T5J7lhkUAMzOTkQA0CBAAaBBgAJAQ42x6z/TvKJO3nrtOLN1fP8broiCCXAU9ivXeexZvdPjVC6MJ3bb48AKFAA6BCgANAhQAGgQoADQsO9GClfCubPHvFi+hNl3+UmUIYDNYwUKAA0CFAAaBCgANAhQAGiYokQ0u9lLOgo6AFeeFSgANAhQAGgQoADQIEABoEGJ6ACUdJaniAVsGitQAGgQoADQIEABoEGAAkBDjTFWPYacvPXacWbr+KqHcUkKJsAq7FW+87h0ZZwep3JhPFG7nbMCBYAGAQoADQIUABoEKAA0TLET0bmzx7wgvoTZd/lJFB6AzWMFCgANAhQAGgQoADQIUABomKJENLvZSzoKOgBXnhUoADQIUABoEKAA0CBAAaBBiegAlHSWp4gFbBorUABoEKAA0CBAAaBBgAJAQ40xVj2GnLz12nFm6/iqh3FJCibAbPYr5nncujxOj1O5MJ6o3c5ZgQJAgwAFgAYBCgANAhQAGqbYiejc2WNe8F7C7Lv8JAoNwOaxAgWABgEKAA0CFAAaBCgANExRIprd7CUdBR2AK88KFAAaBCgANAhQAGgQoADQoER0AEo6y1PEAjaNFSgANAhQAGgQoADQIEABoKHGGKseQ07eeu04s3V81cO4JAUTYN3sV9zzuHYwp8epXBhP1G7nrEABoEGAAkCDAAWABgEKAA1T7ER07uwxL2gvYfZdfhKFBWDzWIECQIMABYAGAQoADQIUABqmKBHNbvaSjoIOwJVnBQoADQIUABoEKAA0CFAAaFAiOgAlneUpYgGbxgoUABoEKAA0CFAAaBCgANBQY4xVjyEnb712nNk6vuphXJKCCbBp9ir2ecz7nNPjVC6MJ2q3c1agANAgQAGgQYACQIMABYCGKXYiOnf2mBetlzD7Lj+JUgKweaxAAaBBgAJAgwAFgAYBCgANU5SIZjd7SUdBB+DKswIFgAYBCgANAhQAGgQoADQoER2Aks7yFLGATWMFCgANAhQAGgQoADQIUABoqDHGqseQk7deO85sHV/1MC5JwQR4Ntmv9Pdsekw8PU7lwniidjtnBQoADQIUABoEKAA0CFAAaJhiJ6JzZ489q16Uvtxm3+UneXaVDoBnBytQAGgQoADQIEABoEGAAkDDFCWi2c1e0lHQAbjyrEABoEGAAkDDvgFaVcer6teq6qGqerCqvntx/PlV9Z6q+tDi4/N2fM8bquqRqnq4ql5xlBMAgFU4yAr0qSTfM8b4q0m+JslrqurFSV6f5NQY4+YkpxZfZ3HuziQvSfLKJD9eVVcdxeABYFX2LRGNMR5L8tji809V1UNJrk9yR5KXLW721iS/nuR1i+PvGGM8meTDVfVIktuT/NblHvyVoqSzPEUsYNMc6jXQqroxyUuTnE7yokW4Ph2yL1zc7PokH9vxbecXxwBgYxw4QKvqi5L8fJLXjjEu7HXTXY593rt2V9XdVXV/Vd3/6Tx50GEAwBQOFKBVdXW2w/NtY4x3Lg5/oqquW5y/Lsnji+Pnkxzf8e03JHn0mX/mGONNY4yTY4yTV+ea7vgBYCUO0sKtJG9O8tAY40d3nLovyV2Lz+9K8q4dx++sqmuq6qYkNyc5c/mGDACrV2N83rOrf/4GVV+X5H8m+d0kn10c/t5svw56b5K/lOSjSb51jPHE4nvemOTbs93gfe0Y45f3+jtO3nrtOLN1fK+brJSCCcDn7FUK3LTHy9PjVC6MJ3Z7afJALdzfzO6vaybJyy/xPfckuefAIwSANWMnIgBoEKAA0CBAAaBhirczO3f22Ma98Hwlzb7LT7J5xQIAK1AAaBCgANAgQAGgQYACQMMUJaLZzV7SUdABuPKsQAGgQYACQIMABYAGAQoADUpEB6CkszxFLGDTWIECQIMABYAGAQoADQIUABpqjLHqMeTkrdeOM1vHVz2MS1IwATiY/QqD6/Z4enqcyoXxRO12zgoUABoEKAA0CFAAaBCgANAwxU5E584eW7sXlmcy+y4/yfoVBwD2YwUKAA0CFAAaBCgANAhQAGiYokQ0u9lLOgo6AFeeFSgANAhQAGgQoADQIEABoEGJ6ACUdJaniAVsGitQAGgQoADQIEABoEGAAkCDAAWAhhpjrHoMOXnrtePM1vFVD+OSNDQBLo+9GvkzPtaeHqdyYTxRu52zAgWABgEKAA0CFAAaBCgANEyxld+5s8emfPF4Xcy+TV4yZzkAYBlWoADQIEABoEGAAkCDAAWAhilKRLObvaSjoANw5VmBAkCDAAWABgEKAA0CFAAalIgOQElneYpYwKaxAgWABgEKAA0CFAAaBCgANNQYY9VjyMlbrx1nto6vehiXpGACcPT2Kxuu4rH49DiVC+OJ2u2cFSgANAhQAGgQoADQIEABoGGKnYjOnT2mqLOE2Xf5SRSxgM1jBQoADQIUABoEKAA0CFAAaJiiRDS72Us6CjoAV54VKAA0CFAAaBCgANAgQAGgQYnoAJR0lqeIBWwaK1AAaBCgANAgQAGgQYACQEONMVY9hpy89dpxZuv4qodxSQomAKu3VxnxqB6nT49TuTCeqN3OWYECQIMABYAGAQoADQIUABqm2Ino3NljijpLmH2Xn0QRC9g8VqAA0CBAAaBBgAJAgwAFgIYpSkSzm72ko6ADcOVZgQJAgwAFgAYBCgANAhQAGpSIDkBJZ3mKWMCmsQIFgAYBCgANAhQAGgQoADTUGGPVY8jJW68dZ7aOr3oYl6RgAjC3/YqK3cfx0+NULownardzVqAA0CBAAaBBgAJAgwAFgIYpdiI6d/bY1EUdu+gA8ExWoADQIEABoEGAAkCDAAWAhilKRLNT0lmeIhawaaxAAaBBgAJAgwAFgAYBCgAN3s7sABRMANbbXkXGvR7jvZ0ZAFxm+wZoVR2vql+rqoeq6sGq+u7F8e+vqo9X1fsX/71qx/e8oaoeqaqHq+oVRzkBAFiFg/w70KeSfM8Y431V9cVJfqeq3rM492NjjB/eeeOqenGSO5O8JMlXJPnVqjoxxvjM5Rw4AKzSvivQMcZjY4z3LT7/VJKHkly/x7fckeQdY4wnxxgfTvJIktsvx2ABYBaH2omoqm5M8tIkp5N8bZLvqqp/kuT+bK9S/yTb4frbO77tfPYOXG9ntqSZ7zuATXXgElFVfVGSn0/y2jHGhSQ/keSrktyW5LEkP/L0TXf59s+r+lbV3VV1f1Xd/+k8eeiBA8AqHShAq+rqbIfn28YY70ySMcYnxhifGWN8NslP5nNP055PsvPfpNyQ5NFn/pljjDeNMU6OMU5enWuWmQMAXHEHaeFWkjcneWiM8aM7jl+342bfkuSBxef3Jbmzqq6pqpuS3JzkzOUbMgCs3kFeA/3aJP84ye9W1dMvBn5vkldX1W3Zfnr2I0m+M0nGGA9W1b1JPpjtBu9rNHAB2DT7BugY4zez++ua797je+5Jcs8S45qKks7yFLGATWMnIgBoEKAA0CBAAaBBgAJAw6F2IgKAdbRXUXCvkuPtr7h4yXNWoADQIEABoEGAAkCDAAWAhilKRCduuZitrXl3qrFLzfLch8CmsQIFgAYBCgANAhQAGgQoADRMUSI6d/bY1CUTb8UFwDNZgQJAgwAFgAYBCgANAhQAGmqMseoxpKo+meR/J3lBkj9a8XAuB/OYi3nMZVPmkWzOXMzj0v7yGOPLdzsxRYA+raruH2OcXPU4lmUeczGPuWzKPJLNmYt59HgKFwAaBCgANMwWoG9a9QAuE/OYi3nMZVPmkWzOXMyjYarXQAFgXcy2AgWAtTBFgFbVK6vq4ap6pKpev+rxHFRVHa+qX6uqh6rqwar67sXx51fVe6rqQ4uPz1v1WA+iqq6qqv9VVb+0+Hrt5lFVX1pVP1dVv7f4ufyNdZxHklTVv1xcVw9U1dur6tp1mEtVvaWqHq+qB3Ycu+S4q+oNi9/9h6vqFasZ9ee7xDz+w+LaOltVv1BVX7rj3NrMY8e5f11Vo6pesOPYlPNILj2XqvoXi/E+WFU/tOP40c5ljLHS/5JcleT3k3xlkucm+UCSF696XAcc+3VJvnrx+RcnOZfkxUl+KMnrF8dfn+QHVz3WA87nXyX52SS/tPh67eaR5K1J/tni8+cm+dI1ncf1ST6c5AsWX9+b5J+uw1yS/O0kX53kgR3Hdh334vflA0muSXLT4rHgqlXPYY95fGOS5yw+/8F1ncfi+PEkW1n8G/zZ57HHz+Trk/xqkmsWX7/wSs1lhhXo7UkeGWP8wRjjz5K8I8kdKx7TgYwxHhtjvG/x+aeSPJTtB747sv1AnsXHf7CaER5cVd2Q5O8n+akdh9dqHlX1Jdn+BXtzkowx/myM8X+yZvPY4TlJvqCqnpPkWJJHswZzGWP8RpInnnH4UuO+I8k7xhhPjjE+nOSRbD8mrNxu8xhj/MoY46nFl7+d5IbF52s1j4UfS/Jvk+wswkw7j+SSc/nnSX5gjPHk4jaPL44f+VxmCNDrk3xsx9fnF8fWSlXdmOSlSU4nedEY47FkO2STvHB1Izuw/5jtX6bP7ji2bvP4yiSfTPKfF09F/1RVfWHWbx4ZY3w8yQ8n+WiSx5L83zHGr2QN57JwqXGv8+//tyf55cXnazWPqvrmJB8fY3zgGafWah4LJ5L8rao6XVX/o6r+2uL4kc9lhgCtXY6tVTW4qr4oyc8nee0Y48Kqx3NYVfVNSR4fY/zOqseypOdk++mdnxhjvDTJn2b76cK1s3iN8I5sP/X0FUm+sKq+bbWjOhJr+ftfVW9M8lSStz19aJebTTmPqjqW5I1J/t1up3c5NuU8dnhOkucl+Zok/ybJvVVVuQJzmSFAz2f7ufin3ZDtp6rWQlVdne3wfNsY452Lw5+oqusW569L8vilvn8SX5vkm6vqI9l+Cv0bqupnsn7zOJ/k/Bjj9OLrn8t2oK7bPJLk7yT58Bjjk2OMTyd5Z5K/mfWcS3Lpca/d739V3ZXkm5L8o7F4sS3rNY+vyvb/mH1g8Tt/Q5L3VdVfzHrN42nnk7xzbDuT7WfRXpArMJcZAvS9SW6uqpuq6rlJ7kxy34rHdCCL/8t5c5KHxhg/uuPUfUnuWnx+V5J3XemxHcYY4w1jjBvGGDdm+/7/72OMb8v6zeMPk3ysqv7K4tDLk3wwazaPhY8m+ZqqOra4zl6e7dfY13EuyaXHfV+SO6vqmqq6KcnNSc6sYHwHUlWvTPK6JN88xri449TazGOM8btjjBeOMW5c/M6fz3YZ8g+zRvPY4ReTfEOSVNWJbJcH/yhXYi6rblUt/gfuVdlusP5+kjeuejyHGPfXZfspgbNJ3r/471VJvizJqSQfWnx8/qrHeog5vSyfa+Gu3TyS3Jbk/sXP5Bez/dTO2s1jMZd/n+T3kjyQ5L9ku004/VySvD3br9t+OtsPzt+x17iz/XTi7yd5OMnfW/X495nHI9l+Xe3p3/f/tI7zeMb5j2TRwp15Hnv8TJ6b5GcWvyfvS/INV2oudiICgIYZnsIFgLUjQAGgQYACQIMABYAGAQoADQIUABoEKAA0CFAAaPj/pvlZmJ0SVxEAAAAASUVORK5CYII=\n",
-      "text/plain": [
-       "<Figure size 864x864 with 1 Axes>"
-      ]
-     },
-     "metadata": {
-      "needs_background": "light"
-     },
-     "output_type": "display_data"
-    }
-   ],
-   "source": [
-    "import matplotlib.pyplot as plt\n",
-    "\n",
-    "plt.figure(figsize=(12,12))\n",
-    "plt.imshow(np.not_equal(J, np.zeros(J.shape))) #Jacobian"
-   ]
-  },
-  {
-   "cell_type": "code",
-   "execution_count": 12,
-=======
-   "execution_count": 7,
->>>>>>> a83c4896
    "metadata": {},
    "outputs": [
     {
      "name": "stdout",
      "output_type": "stream",
      "text": [
-<<<<<<< HEAD
-      "209.16430538121483\n",
-      "400\n",
-      "-58.33083755555968\n",
-      "24028\n"
-     ]
-    },
-    {
-     "data": {
-      "text/plain": [
-       "<matplotlib.image.AxesImage at 0x2b39200120d0>"
-      ]
-     },
-     "execution_count": 12,
-     "metadata": {},
-     "output_type": "execute_result"
-    },
-    {
-     "data": {
-      "image/png": "iVBORw0KGgoAAAANSUhEUgAAA20AAAJrCAYAAABz3HtjAAAABHNCSVQICAgIfAhkiAAAAAlwSFlzAAALEgAACxIB0t1+/AAAADh0RVh0U29mdHdhcmUAbWF0cGxvdGxpYiB2ZXJzaW9uMy4xLjIsIGh0dHA6Ly9tYXRwbG90bGliLm9yZy8li6FKAAAgAElEQVR4nO3dfcxt2V0X8O/PvkxtoaFjbZnOjE4xU5JCTDFjq6KmUpWKhJE/MEPElFAZYkDEV1pIxJc0wTfQP3xJoRUUbG1KgQmpFjqCSAJT2iqlLxYGW+h1xk6bom0wDu2w/OM5N57nznnOnPe9ztqfT3Jzn2fv89y7us/c8+ve37V+q1prAQAAoE+/beoBAAAAcDU3bQAAAB1z0wYAANAxN20AAAAdc9MGAADQMTdtAAAAHTvaTVtVvbyqPlhVD1bVq4719wAAAIysjrFPW1U9KckvJfkTSa4l+fkkX91ae//B/zIAAICBPflIf+6LkzzYWvvvSVJVb0xyd5KVN21PrZva0/KMvf/SF/ze/5Mk+aX3PH2nc9eteg0Ah/Gp/PrHW2u/c+pxnIt9a+QutXG5LqqJAKfxf/Mb+c32aK06d6ybtluTfGTp+2tJXnLVi5+WZ+Ql9bK9/9K3ve2/Jkm+9Hkv2uncdateA8BhvL29+VenHsM52bdG7lIbl+uimghwGg+0+688d6ybtlV3iJfmYVbVvUnuTZKn5TBP8dYVluvn3vbQ4wvUjecAYEqHrJGb1MZ1x1fVTQBO61iNSK4luX3p+9uSPLT8gtbaa1trd7XW7npKbjrSMADg/KiRACw71k3bzye5s6qeX1VPTXJPkvuO9HcBAAAM6yjTI1trn6mqb0rytiRPSvL61tr7jvF3bWuXaSIcx7opN5ucu877BnA8PmNPa9/a6P2CMR1rTVtaa29N8tZj/fkAAABzcLSbNngi2zSOWT6mcQwAo9qmcdqm54Dzd6w1bQAAAByApK1jnpZZgwgwmnXrkq86t2pmxeg1YNf6N/p1gbmStAEAAHRM0jaxdWmap2UAjOZQm32bjQLMiaQNAACgY27aAAAAOjbU9Mhz3KzZtA4AjmmX2rhqu5Ve9DYegFOQtAEAAHRsqKRtm82a121ICQCjOFTjDwkXwHQkbQAAAB0bKmnbhA0p+3GOaxAB5sZn7GntWxu9XzAmSRsAAEDHZpe00Y9t1iAuH7MGEYBRbbMGf9NzwPmTtAEAAHTMTRsAAEDHTI/smCkOGscAjGZdM6mrzq2aDj96Ddi1/o1+XWCuJG0AAAAdk7RNbF2a5mkZAKM51GbfZqMAcyJpAwAA6NhQSds5btbsCSEAx7RLbVy13UovehsPwClI2gAAADo2VNK2zWbN6zakBIBR7LuGDIDpSdoAAAA65qYNAACgY0NNj9yEDSn7cY6NYwDgmPatjWoijEnSBgAA0LHZJW30Y5vGMcvHNI4BYFTbNE7b9Bxw/iRtAAAAHZO0dczTMmsQAUazbl3yVedWzawYvQbsWv9Gvy4wV5I2AACAjknaJrYuTfO0DIDR7LvZ9/W6aTYKMCeSNgAAgI65aQMAAOjYUNMjz3GzZtM6ADimXWrjqu1WetHbeABOQdIGAADQsaGStm02a163ISUAjGLfxh8ATE/SBgAA0LGhkrZN2JCyH+e4BhEAjmnf2qgmwpgkbQAAAB2bXdJGP7ZZg7h8zBpEAEa1zRr8Tc8B50/SBgAA0DE3bQAAAB0zPbJjpjhoHAMwmnXNpK46t2o6/Og1YNf6N/p1gbmStAEAAHRM0jaxdWmap2UAjGbfzb6v102zUYA5kbQBAAB0bKik7Rw3a/aEEIBj2qU2rtpupRe9jQfgFCRtAAAAHRsqadtms+Z1G1ICwCj2XUMGwPQkbQAAAB1z0wYAANCxoaZHbsKGlP04x8YxAHBM+9ZGNRHGJGkDAADo2OySNvqxTeOY5WMaxwAwqm0ap216Djh/kjYAAICOSdo65mmZNYgAo1m3Lvmqc6tmVoxeA3atf6NfF5grSRsAAEDHJG0TW5emeVoGwGj23ez7et00GwWYE0kbAABAx9y0AQAAdGyo6ZHnuFmzaR0AHNMutXHVdiu96G08AKcgaQMAAOjYUEnbNps1r9uQEgBGsW/jDwCmJ2kDAADo2FBJ2yZsSNmPc1yDCADHtG9tVBNhTJI2AACAjs0uaaMf26xBXD5mDSIAo9pmDf6m54DzJ2kDAADomJs2AACAjpke2TFTHDSOARjNumZSV51bNR1+9Bqwa/0b/brAXEnaAAAAOiZpm9i6NM3TMgBGs+9m39frptkowJxI2gAAADomaZvYKZ8Q2swagHN36Bq0S21ctR0NwDFJ2gAAADomaZuRbTazXrdhJwCM4lBr7CRuwDFJ2gAAADrmpg0AAKBjQ02P1GhjfzbsBBiLRhvH5foApyBpAwAA6NhQSZtGGwBwmUYbAOdP0gYAANCxoZK2TViz1Q9rEAH65zP2tPatjd4vGJOkDQAAoGOzS9roxzZrEJePWYMIwKi2WYO/6Tng/EnaAAAAOuamDQAAoGOmR3bMFAeNYwBGs66Z1FXnVk2HH70G7Fr/Rr8uMFeSNgAAgI5J2ia2Lk3ztAyA0Rxqs2+zUYA5kbQBAAB0TNI2sVM+IbSZNQDn7tA1aJfauGo7GoBjkrQBAAB0TNI2I9tsZr1uw04AGMWh1thJ3IBjkrQBAAB0zE0bAABAx4aaHqnRxv5s2AkwFo02jsv1AU5B0gYAANCxoZI2jTYA4DKNNgDOn6QNAACgY0MlbZuwZqsf1iAC9M9n7GntWxu9XzAmSRsAAEDHZpe00Y9t1iAuH7MGEYBRbbMGf9NzwPnb66atqj6c5FNJHkvymdbaXVV1c5J/l+SOJB9O8mdba7++3zABAADm6RDTI/9Ya+1FrbW7Ft+/Ksn9rbU7k9y/+B4AAIAdVGtt9x++SNruaq19fOnYB5O8tLX2cFXdkuSnWmufv+7PeWbd3F5SL9t5HKMyxQEY0dvbm9+19KCPJzBajVzXTOqqc6umw6uNwGgeaPfnk+0TtercvklbS/LjVfWuqrp3cey5rbWHk2Tx+3NW/WBV3VtV76yqd346j+45DAAYhxoJwLJ9k7bntdYeqqrnJPmJJH8pyX2ttc9Zes2vt9aete7PGe0p4jakacDcSNq2M+cauYptX4BRHS1pa609tPj9kSQ/nOTFST66mBaZxe+P7PN3AAAAzNnO3SOr6hlJfltr7VOLr/9kkr+b5L4kr0jynYvff/QQAx3VKZ8Q2swagHN36Bq0S21ctR0NwDHt0/L/uUl+uKqu/zn/trX2H6rq55O8qapemeTXknzV/sMEAACYp73WtB2K+fr92DWNA9iUNW3bUSP7pjYCh3LM7pEAAAAckZs2AACAju2zpq07Gm3sb93/9jlfF4BzpdHGcbk+wClI2gAAADo2VNK2SUq06qnijecAYBS7zKBYPq7RBsD0JG0AAAAdGypp24Q1W/2wBhGgfz5jT2vf2uj9gjFJ2gAAADo2u6SNfmyzBnH5mDWIAIxqmzX4m54Dzp+kDQAAoGNu2gAAADpmemTHTHHQOAZgNOuaSV11btV0+NFrwK71b/TrAnMlaQMAAOiYpG1i69I0T8sAGM2hNvs2GwWYE0kbAABAxyRtEzvlE0KbWQNw7g5dg3apjau2owE4JkkbAABAxyRtM7LNZtbrNuwEgFEcao2dxA04JkkbAABAx9y0AQAAdGyo6ZEabezPhp0AY9Fo47hcH+AUJG0AAAAdGypp02gDAC7TaAPg/EnaAAAAOjZU0rYJa7b6YQ0iQP98xp7WvrXR+wVjkrQBAAB0bHZJG/3YZg3i8jFrEAEY1TZr8Dc9B5w/SRsAAEDH3LQBAAB0zPTIjpnioHEMwGjWNZO66tyq6fCj14Bd69/o1wXmStIGAADQMUnbxNalaZ6WATCaQ232bTYKMCeSNgAAgI5J2iZ2yieENrMG4NwdugbtUhtXbUcDcEySNgAAgI65aQMAAOiY6ZEzssni71VTQda1XAaAc3aoxiimSQLHJGkDAADo2FBJm0Yb+7NhJ8BYNNo4LtcHOAVJGwAAQMeGStqs2QKAy6zZAjh/kjYAAICODZW0bcKarX5YgwjQP5+xp7VvbfR+wZgkbQAAAB1z0wYAANCx2U2PpB/bNI5ZPqZxDACj2qZx2qbngPMnaQMAAOiYpK1jnpZpHAMwmnXNpK46t2pmxeg1YNf6N/p1gbmStAEAAHRM0jaxdWmap2UAjOZQm32bjQLMiaQNAACgY5K2iZ3yCaHNrAE4d4euQbvUxlWdjQGOSdIGAADQMTdtAAAAHTM9cka22cx63YadADCKQzVGMU0SOCZJGwAAQMeGSto02tifDTsBxqLRxnG5PsApSNoAAAA6NlTSZs0WAFxmzRbA+ZO0AQAAdGyopG0T1mz1wxpEgP75jD2tfWuj9wvGJGkDAADomJs2AACAjs1ueiT92KZxzPIxjWMAGNU2jdM2PQecP0kbAABAxyRtHfO0TOMYgNGsayZ11blVMytGrwG71r/RrwvMlaQNAACgY5K2ia1L0zwtA2A0h9rs22wUYE4kbQAAAB2TtE3slE8IbWYNwLk7dA3apTau6mwMcEySNgAAgI65aQMAAOiY6ZEzss1m1us27ASAURyqMYppksAxSdoAAAA6NlTSptHG/mzYCTAWjTaOy/UBTkHSBgAA0LGhkjZrtgDgMmu2AM6fpA0AAKBjQyVtm7Bmqx/WIAL0z2fsae1bG71fMCZJGwAAQMfctAEAAHRsdtMj6cc2jWOWj2kcA8Cotmmctuk54PxJ2gAAADomaeuYp2UaxwCMZl0zqavOrZpZMXoN2LX+jX5dYK4kbQAAAB2TtE1sXZrmaRkAoznUZt9mowBzImkDAADomKRtYqd8QmgzawDO3aFr0C61cVVnY4BjkrQBAAB0zE0bAABAx0yPnJFtNrNet2EnAIziUI1RTJMEjknSBgAA0LGhkjaNNvZnw06AsWi0cVyuD3AKkjYAAICODZW0WbMFAJdZswVw/iRtAAAAHRsqaduENVv9sAYRoH8+Y09r39ro/YIxSdoAAAA65qYNAACgY7ObHkk/tmkcs3xM4xgARrVN47RNzwHnT9IGAADQMUlbxzwt0zgGYDTrmklddW7VzIrRa8Cu9W/06wJzJWkDAADo2BMmbVX1+iRfnuSR1toXLo7dnOTfJbkjyYeT/NnW2q8vzr06ySuTPJbkm1trbzvKyAexLk3ztAyA0Rxqs2+zUYA52SRp+74kL7/h2KuS3N9auzPJ/YvvU1UvTHJPki9Y/Mw/r6onHWy0AAAAM/OESVtr7aer6o4bDt+d5KWLr78/yU8l+dbF8Te21h5N8qGqejDJi5P87GGGO55TPiG0mTUA5+7QNWiX2riqszHAMe26pu25rbWHk2Tx+3MWx29N8pGl111bHAMAAGAHh+4eWSuOtZUvrLo3yb1J8rQ8/cDDAIDzpUYCsGzXm7aPVtUtrbWHq+qWJI8sjl9LcvvS625L8tCqP6C19tokr02SZ9bNK2/sOKxtNrNet2EnAMelRp7OoRqjmCYJHNOu0yPvS/KKxdevSPKjS8fvqaqbqur5Se5M8o79hggAADBfm7T8f0Mumo48u6quJfmOJN+Z5E1V9cokv5bkq5Kktfa+qnpTkvcn+UySb2ytPXaksT+ORhv7s2EnwFg02jgu1wc4hU26R371FadedsXrX5PkNfsMCgAAgAuHbkQyKWu2AOCyfddsATC9Xde0AQAAcAJDJW2bsGarH9YgAsBl+9ZGNRHGJGkDAADomJs2AACAjs1ueiT92KZxzPIxjWMAGNU2jdM2PQecP0kbAABAxyRtHfO0TOMYgNGsayZ11blVMytGrwG71r/RrwvMlaQNAACgY5K2ia1L0zwtA2A0+272fb1umo0CzImkDQAAoGOStomd8gmhzawBOHeHrkG71MZVnY0BjknSBgAA0DE3bQAAAB0zPXJGttnMet2GnQAwikM1RjFNEjgmSRsAAEDHhkraNNrYnw07Acai0cZxuT7AKUjaAAAAOjZU0mbNFgBctu+aLQCmJ2kDAADo2FBJ2yas2eqHNYgAcNm+tVFNhDFJ2gAAADrmpg0AAKBjs5seST+2aRyzfEzjGABGtU3jtE3PAedP0gYAANAxSVvHPC3TOAZgNOuaSV11btXMitFrwK71b/TrAnMlaQMAAOiYpG1i69I0T8sAGM2+m31fr5tmowBzImkDAADomKRtYqd8QmgzawDO3aFr0C61cVVnY4BjkrQBAAB0zE0bAABAx0yPnJFtNrNet2EnAIziUI1RTJMEjknSBgAA0LGhkjaNNvZnw06AsWi0cVyuD3AKkjYAAICODZW0WbMFAJftu2YLgOlJ2gAAADo2VNK2CWu2+mENIgBctm9tVBNhTJI2AACAjrlpAwAA6NjspkfSj20axywf0zgGgFFt0zht03PA+ZO0AQAAdEzS1jFPyzSOARjNumZSV51bNbNi9Bqwa/0b/brAXEnaAAAAOiZpm9i6NM3TMgBGs+9m39frptkowJxI2gAAADomaZvYKZ8Q2swagHN36Bq0S21c1dkY4JgkbQAAAB1z0wYAANAx0yNnZJvNrNdt2AkAo9i3MQrAKUjaAAAAOjZU0qbRxv5s2AkwFo02AM6fpA0AAKBjQyVt1mwBwGXWbAGcP0kbAABAx4ZK2jZhzVY/rEEEgMv2rY1qIoxJ0gYAANAxN20AAAAdm930SPqxTeOY5WMaxwAwqm0ap216Djh/kjYAAICOSdo65mmZxjEAo1nXTOqqc6tmVoxeA3atf6NfF5grSRsAAEDHJG0TW5emeVoGwGj23ez7et00GwWYE0kbAABAx9y0AQAAdMz0yImtm9Zh6gcAo9GIBGB7kjYAAICOSdomphEJAHOiEQnA9iRtAAAAHZO0TWzOTwjXPSXd5Nx1c76GAHMz+mf+vrVx9OsDcyVpAwAA6Jikjclssq5hOVW7fmxdNzEAOGc31rjlWrnrOeD8SdoAAAA65qYNAACgY0NNj9TYYjy7tIYG4P/bpTaumprOae1a/7xfMCZJGwAAQMeGStq2aWyxbvEuAIxi382sAZiepA0AAKBjQyVtm5jzPHBr/gDgMmv+gHMgaQMAAOjY7JK2ObPmDwAus+YPOAeSNgAAgI65aQMAAOjYUNMjNdrY35wbtQCMSKMNgPMnaQMAAOjYUEmbRhsAcNm+jTbWJXUAnIakDQAAoGNDJW2bOKc1W55uAjC1Q9egdevIrzq3aiaM2gjMiaQNAACgY7NL2nqzLk3zFBGA0RxqjZ3ZKMCcSNoAAAA65qYNAACgY6ZHTmzO0zpshg7Atkb/zN+3No5+fWCuJG0AAAAdk7QxmW02Q18+ZjN0AEZ1Y41brpW7ngPOn6QNAACgY0MlbdZIjeecNkMH6NEutXHVLAdOa9f65/2CMUnaAAAAOjZU0rbNGql188ABYBSH2sxaggMwHUkbAABAx9y0AQAAdGyo6ZGbmPPiXY1aANjW6J/5GrUA50DSBgAA0LEnTNqq6vVJvjzJI621L1wc+9tJvj7JxxYv+7bW2lsX516d5JVJHkvyza21tx1h3OxAoxYAuEyjFuAcbJK0fV+Sl684/t2ttRctfl2/YXthknuSfMHiZ/55VT3pUIMFAACYmydM2lprP11Vd2z4592d5I2ttUeTfKiqHkzy4iQ/u/MIZ2yKp3dzXvMHwPGtWyd91blVMz16qUm9jAMY2z5r2r6pqt5TVa+vqmctjt2a5CNLr7m2OPY4VXVvVb2zqt756Ty6xzAAYCxqJADLqrX2xC+6SNp+bGlN23OTfDxJS/L3ktzSWvu6qvpnSX62tfYDi9e9LslbW2s/tO7Pf2bd3F5SL9vnf8fZMhcemJu3tze/q7V219TjOBdzrpGr6GgMjOqBdn8+2T5Rq87tlLS11j7aWnustfZbSb4nF1Mgk4tk7fall96W5KFd/g4AAAB2vGmrqluWvv3KJO9dfH1fknuq6qaqen6SO5O8Y78hAgAAzNcmLf/fkOSlSZ5dVdeSfEeSl1bVi3IxPfLDSb4hSVpr76uqNyV5f5LPJPnG1tpjxxn6GOY8rcNm3wBsa/TP/H1r4+jXB+Zqk+6RX73i8OvWvP41SV6zz6AAAAC48IQ3bXAs22z2vXzMZt8AjOrGGrdcK3c9B5y/fVr+AwAAcGRDJW3WSI3HZt8A+9mlNq6a5cBp7Vr/vF8wJkkbAABAx4ZK2rZZI7VuHjgAjGKXVGb5uDVSANOTtAEAAHTMTRsAAEDHhpoeuYk5L97VqAWAbY3+ma9RC3AOJG0AAAAdm13SNmcatQDAZRq1AOdA0gYAANAxSVvHpnh6N+c1fwAc37p10ledWzXTo5ea1Ms4gLFJ2gAAADomaZvYujTN0zsARnOoNWTWkgFzImkDAADomJs2AACAjpkeObE5T+uw2TcA2xr9M3/f2jj69YG5krQBAAB0TNLGZLbZ7Hv5mM2+ARjVjTVuuVbueg44f5I2AACAjg2VtFkjNR6bfQPsZ5fauGqWA6e1a/3zfsGYJG0AAAAdGypp22aN1Lp54AAwikNtZi3BAZiOpA0AAKBjbtoAAAA6NtT0yE3MefGuRi0AbGv0z3yNWoBzIGkDAADo2OyStjnTqAUALtOoBTgHkjYAAICOSdo6NsXTuzmv+QPg+Natk77q3KqZHr3UpF7GAYxN0gYAANAxSdvE1qVpnt4BMJpDrSGzlgyYE0kbAABAx9y0AQAAdMz0yInNeVqHzb4B2Nbon/n71sbRrw/MlaQNAACgY5I2JrPNZt/Lx2z2DcCobqxxy7Vy13PA+ZO0AQAAdGyopM0aqfHY7BtgP7vUxlWzHDitXeuf9wvGJGkDAADo2FBJ2zZrpNbNAweAURxqM2sJDsB0JG0AAAAdc9MGAADQsaGmR25izot3NWoBYFujf+Zr1AKcA0kbAABAx2aXtM2ZRi0AcJlGLcA5kLQBAAB0TNLWsSme3s15zR8Ax7dunfRV51bN9OilJvUyDmBskjYAAICOSdomti5N8/QOgNEcag2ZtWTAnEjaAAAAOuamDQAAoGOmR05sztM6bPYNwLZG/8zftzaOfn1griRtAAAAHZO0MZltNvtePmazbwBGdWONW66Vu54Dzp+kDQAAoGNDJW3WSI3HZt8A+9mlNq6a5cBp7Vr/vF8wJkkbAABAx4ZK2rZZI7VuHjgAjOJQm1lLcACmI2kDAADomJs2AACAjg01PXITc168q1ELANsa/TNfoxbgHEjaAAAAOja7pG3ONGoBgMs0agHOgaQNAACgY5K2jk3x9G7Oa/4AOL5166SvOrdqpkcvNamXcQBjk7QBAAB0TNI2sXVpmqd3AIzmUGvIrCUD5kTSBgAA0DE3bQAAAB0zPXJic57WYbNvALY1+mf+vrVx9OsDcyVpAwAA6Jikjclss9n38jGbfQMwqhtr3HKt3PUccP4kbQAAAB0bKmmzRmo8NvsG2M8utXHVLAdOa9f65/2CMUnaAAAAOjZU0rbNGql188ABYBSH2sxaggMwHUkbAABAx9y0AQAAdGyo6ZGbmPPiXY1aANjW6J/5GrUA50DSBgAA0LHZJW1zplELAFymUQtwDiRtAAAAHZO0dWyKp3dzXvMHwPGtWyd91blVMz16qUm9jAMYm6QNAACgY5K2ia1L0zy9A2A0h1pDZi0ZMCeSNgAAgI65aQMAAOiY6ZETm/O0Dpt9A7Ct0T/z962No18fmCtJGwAAQMckbUxmm82+l4/Z7BuAUd1Y45Zr5a7ngPMnaQMAAOjYUEmbNVLjsdk3wH52qY2rZjlwWrvWP+8XjEnSBgAA0LGhkrZt1kitmwcOAKPYdzNrAKYnaQMAAOiYmzYAAICODTU9chNzXryrUQsAXKZRC3AOJG0AAAAdm13SNmcatQDAZfs2arGZNXAKkjYAAICOSdo6NsXTuzmv+QPg+Natk77q3KqZHr3UpF7GAYxN0gYAANCxJ7xpq6rbq+onq+oDVfW+qvrLi+M3V9VPVNUvL35/1tLPvLqqHqyqD1bVlx7zfwAAAMDIqrW2/gVVtyS5pbX27qr67CTvSvJnknxtkk+01r6zql6V5FmttW+tqhcmeUOSFyd5XpK3J3lBa+2xq/6OZ9bN7SX1soP8Dzo3FjADc/P29uZ3tdbumnoc52LONXIV29AAo3qg3Z9Ptk/UqnNPmLS11h5urb178fWnknwgya1J7k7y/YuXfX8ubuSyOP7G1tqjrbUPJXkwFzdwAAAAbGmrRiRVdUeSL0ryQJLnttYeTi5u7KrqOYuX3Zrk55Z+7NriGCvM+Qmhzb4B2Nbon/n71sbRrw/M1cY3bVX1WUl+KMm3tNY+WbUyuUuSVSceNwezqu5Ncm+SPC1P33QYADA8NRKAZRvdtFXVU3Jxw/aDrbW3LA5/tKpuWaRstyR5ZHH8WpLbl378tiQP3fhnttZem+S1ycV8/R3HzxnbZrPv5WM2+wZGp0bO1401brlW7noOOH+bdI+sJK9L8oHW2nctnbovySsWX78iyY8uHb+nqm6qqucnuTPJOw43ZAAAgPnYpHvkH07yn5P8YpLfWhz+tlysa3tTkt+V5NeSfFVr7ROLn/n2JF+X5DO5mE7579f9HYfqjGWNFED/dI/czr41cpfauGqWAwDHta575BNOj2yt/UxWr1NLkpVVpLX2miSv2XiEAAAArPSE0yMBAACYzlYt/3u3TWOLdYt3AWAUm9TGbX4GgNOTtAEAAHRsqKRtE7s8cRyFRi0AcJlGLcA5kLQBAAB0bHZJ25xZ8wcAl+275s9m1sApSNoAAAA6Jmnr2BRP7+a85g+A41u3Tvqqc6tmevRSk3oZBzA2SRsAAEDH3LQBAAB0zPTIia2bAmnKBQCjOVTjDw1AgDmRtAEAAHRM0jaxOT8htNk3ANsa/TN/39o4+vWBuZK0AQAAdEzSxmS22ex7+ZjNvgEY1Y01brlW7noOOH+SNgAAgI4NlbRZIzUem30D7GeX2rhqlgOntWv9837BmCRtAAAAHXPTBgAA0LGhpkdu09hi3eJdABjFvmRDFcYAAA2hSURBVJtZAzA9SRsAAEDHhkraNjHnxbsatQDAZRq1AOdA0gYAANCx2SVtc2bNHwBctu+aP5tZA6cgaQMAAOiYpK1jUzy9m/OaPwCOb9066avOrZrp0UtN6mUcwNgkbQAAAB1z0wYAANAx0yMntm4KpCkXAIzmUI0/NAAB5kTSBgAA0DFJ28Tm/ITQZt8AbGv0z/x9a+Po1wfmStIGAADQMUkbk9lms+/lYzb7BmBUN9a45Vq56zng/EnaAAAAOjZU0maN1Hhs9g2wn11q46pZDpzWrvXP+wVjkrQBAAB0zE0bAABAx4aaHrlNY4t1i3cBYBT7bmYNwPQkbQAAAB0bKmnbxJwX72rUAgCXadQCnANJGwAAQMdml7TNmTV/AHCZNX/AOZC0AQAAdEzS1rF18+yPZc5r/gA4vnXrpK86t2qmh5oEzImkDQAAoGNu2gAAADpmeuTE1k2BNPUDgNHs2/jjet2cYgkBwFQkbQAAAB2TtE1szk8IbfYNwLZG/8zftzaOfn1griRtAAAAHZO0MZltNvtePmazbwBGdWONW66Vu54Dzp+kDQAAoGNDJW3WSI3HZt8A+9mlNq6a5cBp7Vr/vF8wJkkbAABAx9y0AQAAdGyo6ZHbNLZYt3gXAEax72bWAExP0gYAANCxoZK2Tcx58a5GLQBwmUYtwDmQtAEAAHRsdknbnFnzBwCXWfMHnANJGwAAQMckbR1bN8/+WOa85g+A41u3Tvqqc6tmeqhJwJxI2gAAADrmpg0AAKBjpkdObN0USFM/ABjNvo0/rtfNKZYQAExF0gYAANAxSdvE5vyE0GbfAGxr9M/8fWvj6NcH5krSBgAA0DFJG5PZZrPv5WM2+wZgVDfWuOVaues54PxJ2gAAADo2VNJmjdR4bPYNsJ9dauOqWQ6c1q71z/sFY5K0AQAAdMxNGwAAQMeGmh65TWOLdYt3AWAU+25mDcD0JG0AAAAdGypp28ScF+9q1AIAl2nUApwDSRsAAEDHZpe0zZk1fwBw2b5r/mxmDZyCpA0AAKBjkraOTfH0bs5r/gA4vnXrpK86t2qmRy81qZdxAGOTtAEAAHTMTRsAAEDHTI+c2LopkKZcADCaQzX+0AAEmBNJGwAAQMckbROb8xNCm30DsK3RP/P3rY2jXx+YK0kbAABAxyRtTGabzb6Xj9nsG4BR3VjjlmvlrueA8ydpAwAA6NhQSZs1UuOx2TfAfnapjatmOXBau9Y/7xeMSdIGAADQMTdtAAAAHRtqeuQ2jS3WLd4FgFHsu5k1ANOTtAEAAHRsqKRtE+e0eFfbXgBGs67511XnVs2EURuBOZG0AQAAdGx2SVtv1qVpniICMJp919hdr5tmowBzImkDAADomKRtYnN+QmgzdAC2Nfpn/r61cfTrA3MlaQMAAOiYmzYAAICOmR7JZLbZDH35mM3QARjVjTVuuVbueg44f5I2AACAjg2VtGlsMZ5z2gwdoEe71MZVsxw4rV3rn/cLxiRpAwAA6NgTJm1VdXuSf53kc5P8VpLXttb+aVX97SRfn+Rji5d+W2vtrYufeXWSVyZ5LMk3t9bedoSxP842a6TWzQMHgFHsu5k1ANPbZHrkZ5L8tdbau6vqs5O8q6p+YnHuu1tr/2j5xVX1wiT3JPmCJM9L8vaqekFr7bFDDhwAAGAOnvCmrbX2cJKHF19/qqo+kOTWNT9yd5I3ttYeTfKhqnowyYuT/OwBxru3c5oHrgMUAKNZt478qnOrZsKojcCcbLWmraruSPJFSR5YHPqmqnpPVb2+qp61OHZrko8s/di1rLjJq6p7q+qdVfXOT+fRrQcOAKNSIwFYtvFNW1V9VpIfSvItrbVPJvkXSX5PkhflIon7x9dfuuLH2+MOtPba1tpdrbW7npKbth44AIxKjQRg2UYt/6vqKbm4YfvB1tpbkqS19tGl89+T5McW315LcvvSj9+W5KGDjHZA66ZAmvoBwGj2bYxyvW5aQgDMyRMmbVVVSV6X5AOtte9aOn7L0su+Msl7F1/fl+Seqrqpqp6f5M4k7zjckAEAAOZjk6Tti5P8+SS/WFXXVwJ/W5KvrqoX5WLq44eTfEOStNbeV1VvSvL+XHSe/EadI6825yeENkMHYFujf+bvWxtHvz4wV5t0j/yZrF6n9tY1P/OaJK/ZY1wAAABkwzVtcAzbbIa+fMxm6ACM6sYat1wrdz0HnL+tWv4DAABwWpI2JnOoNW0AMApr2oBVJG0AAAAdc9MGAADQMdMjmYxGJABwmUYkwCqSNgAAgI4NlbTZrHk8m6RxAFxtl9q4apYDp7Vr/fN+wZgkbQAAAB0bKmnbZo3UunngADCKXVIZaQ1AXyRtAAAAHRsqadvEOc0D1wEKgNGsW0d+1blVM2HURmBOJG0AAAAdc9MGAADQsdlNj+zNuimQpn4AMJp9G6Ncr5uWEABzImkDAADoWLXWph5DqupjSX4jycenHsuWnh1jPpVzHLcxn4Yxn8Yhx/y7W2u/80B/1vDUyJMy5tMw5tMw5tM4SX3s4qYtSarqna21u6YexzaM+XTOcdzGfBrGfBrnOOaRnOP1N+bTMObTMObTMOarmR4JAADQMTdtAAAAHevppu21Uw9gB8Z8Ouc4bmM+DWM+jXMc80jO8fob82kY82kY82kY8xW6WdMGAADA4/WUtAEAAHCDLm7aqurlVfXBqnqwql419XhWqarbq+onq+oDVfW+qvrLi+M3V9VPVNUvL35/1tRjvVFVPamq/ktV/dji+67HXFWfU1Vvrqr/trjef/AMxvxXFv9dvLeq3lBVT+ttzFX1+qp6pKreu3TsyjFW1asX/yY/WFVf2tGY/+Hiv433VNUPV9Xn9D7mpXN/vapaVT176Vi3Y66qv7QY1/uq6h8sHZ98zHOhPh6X+nh851AfF+NUIyca89I5NXKd1tqkv5I8KcmvJPm8JE9N8gtJXjj1uFaM85Ykv2/x9Wcn+aUkL0zyD5K8anH8VUn+/tRjXTH2v5rk3yb5scX3XY85yfcn+QuLr5+a5HN6HnOSW5N8KMlvX3z/piRf29uYk/zRJL8vyXuXjq0c4+K/7V9IclOS5y/+jT6pkzH/ySRPXnz9989hzIvjtyd5W5JfTfLs3sec5I8leXuSmxbfP6enMc/hl/p4krGrj8cd71nUx8U41MiJxrw4rkY+wa8ekrYXJ3mwtfbfW2u/meSNSe6eeEyP01p7uLX27sXXn0rygVx8GN2diw/RLH7/M9OMcLWqui3Jn07yvUuHux1zVT0zF/84XpckrbXfbK39r3Q85oUnJ/ntVfXkJE9P8lA6G3Nr7aeTfOKGw1eN8e4kb2ytPdpa+1CSB3Pxb/WkVo25tfbjrbXPLL79uSS3Lb7udswL353kbyZZXkjc85j/YpLvbK09unjNI4vjXYx5JtTHI1IfT6b7+piokaeiRu6uh5u2W5N8ZOn7a4tj3aqqO5J8UZIHkjy3tfZwclG4kjxnupGt9E9y8Y/gt5aO9Tzmz0vysST/ajFl5Xur6hnpeMyttf+R5B8l+bUkDyf53621H0/HY15y1RjP5d/l1yX594uvux1zVX1Fkv/RWvuFG051O+YkL0jyR6rqgar6T1X1+xfHex7zaM7uWquPR6U+np4aeQJq5GZ6uGmrFce6bWlZVZ+V5IeSfEtr7ZNTj2edqvryJI+01t419Vi28ORcRND/orX2RUl+IxdTErq1mON+dy5i8OcleUZVfc20o9pb9/8uq+rbk3wmyQ9eP7TiZZOPuaqenuTbk/ytVadXHJt8zAtPTvKsJH8gyd9I8qaqqvQ95tGc1bVWH49OfexH9/821cijO3mN7OGm7Vou5rFed1suovPuVNVTclGQfrC19pbF4Y9W1S2L87ckeeSqn5/AFyf5iqr6cC6m1XxJVf1A+h7ztSTXWmsPLL5/cy6KVM9j/uNJPtRa+1hr7dNJ3pLkD6XvMV931Ri7/ndZVa9I8uVJ/lxbTCJPv2P+Pbn4Pyy/sPi3eFuSd1fV56bfMScXY3tLu/COXKQRz07fYx7N2Vxr9fEk1MfTUyOPT43cUA83bT+f5M6qen5VPTXJPUnum3hMj7O4e35dkg+01r5r6dR9SV6x+PoVSX701GO7Smvt1a2121prd+Tiuv7H1trXpO8x/88kH6mqz18celmS96fjMedi2scfqKqnL/47eVku1nT0PObrrhrjfUnuqaqbqur5Se5M8o4Jxvc4VfXyJN+a5Ctaa/9n6VSXY26t/WJr7TmttTsW/xav5aJpw/9Mp2Ne+JEkX5IkVfWCXDQ9+Hj6HvNo1McjUR9P5pzrY6JGHp0auYV2gG4m+/5K8mW56Db1K0m+ferxXDHGP5yLePM9Sf7r4teXJfkdSe5P8suL32+eeqxXjP+l+f/dsboec5IXJXnn4lr/SC7i597H/HeS/Lck703yb3LRNairMSd5Qy7WFHw6Fx+Kr1w3xlxMV/iVJB9M8qc6GvODuZgvfv3f4b/sfcw3nP9wFp2xeh5zLgrQDyz+m353ki/pacxz+aU+nmT86uNxx9x9fVyMU42caMw3nFcjr/hViz8cAACADvUwPRIAAIAruGkDAADomJs2AACAjrlpAwAA6JibNgAAgI65aQMAAOiYmzYAAICOuWkDAADo2P8DTIkvHSXrHdAAAAAASUVORK5CYII=\n",
-      "text/plain": [
-       "<Figure size 1080x1080 with 2 Axes>"
-      ]
-     },
-     "metadata": {
-      "needs_background": "light"
-     },
-     "output_type": "display_data"
-    }
-   ],
-   "source": [
-    "print(np.max(J))\n",
-    "print(np.argmax(J))\n",
-    "print(np.min(J))\n",
-    "print(np.argmin(J))\n",
-    "\n",
-    "# plt.figure(figsize=(20,20))\n",
-    "fig, [ax1, ax2] = plt.subplots(nrows=1, ncols=2, sharex=True, sharey=True, figsize=(15,15))\n",
-    "ax1.imshow(np.greater(J, np.ones((J.shape)))) # Greater Than 1 elements\n",
-    "ax2.imshow(np.less(J, -1*np.ones((J.shape)))) # Less Than -1 elements\n"
-   ]
-  },
-  {
-   "cell_type": "code",
-   "execution_count": null,
-   "metadata": {},
-   "outputs": [],
-   "source": [
-    "J_sensor = J[:,:64]\n",
-    "J_ground = J[:,64:]\n",
-    "print(J_sensor.shape)\n",
-    "print(J_ground.shape)\n",
-=======
       "4.204919720360203\n"
      ]
     }
@@ -1010,23 +230,15 @@
     "V = compute_residuals(cnet, sensors)\n",
     "dX = np.zeros(W_params.shape[0])\n",
     "sigma0 = compute_sigma0(V, dX, W_params, W_observations)\n",
->>>>>>> a83c4896
-    "\n",
-    "fig, [ax1, ax2] = plt.subplots(nrows=1, ncols=2, sharex=True, sharey=True, figsize=(10,10))\n",
-    "ax1.imshow(J_sensor)\n",
-    "ax2.imshow(J_ground)"
-   ]
-  },
-  {
-   "cell_type": "code",
-   "execution_count": null,
-   "metadata": {
-    "scrolled": false
-   },
-   "outputs": [],
-   "source": [
-    "plt.figure(figsize=(7,7))\n",
-    "plt.imshow(np.not_equal(np.dot(J.T,J), np.zeros((J.shape[1], J.shape[1])))) # Normal Equation"
+    "\n",
+    "print((sigma0))"
+   ]
+  },
+  {
+   "cell_type": "markdown",
+   "metadata": {},
+   "source": [
+    "## Populate Jacobian"
    ]
   },
   {
@@ -1034,393 +246,107 @@
    "execution_count": 8,
    "metadata": {},
    "outputs": [],
-   "source": []
-  },
-  {
-   "cell_type": "code",
-   "execution_count": null,
-   "metadata": {
-    "collapsed": true
-   },
-   "outputs": [],
-   "source": []
-  },
-  {
-   "cell_type": "code",
-   "execution_count": null,
-   "metadata": {
-    "collapsed": true
-   },
-   "outputs": [],
-   "source": []
-  },
-  {
-   "cell_type": "markdown",
-   "metadata": {
-    "collapsed": true
-   },
-   "source": [
-    "### Compute the Weight Matrix\n",
-    "#### According to the weighted Normal equation (J.TWJ), W needs to be a square matrix the size of (# of measures)x2. So it is the weight of the observations. In ISIS, the weight of the observations are an inverted function of the size of the pixels on the focal plane (resolution). However, in csm we do not have access to that information. \n",
-    "#### For the time being, since we are working exclusively with CTX images we are going to set the weight matrix equal to the identity matrix -> all observations have the same weight."
-   ]
-  },
-  {
-   "cell_type": "code",
-   "execution_count": 13,
-   "metadata": {
-    "scrolled": false
-   },
-   "outputs": [
-    {
-     "data": {
-      "text/plain": [
-       "(260, 260)"
-      ]
-     },
-     "execution_count": 13,
-     "metadata": {},
-     "output_type": "execute_result"
-    }
-   ],
-   "source": [
-    "# for key, sensor in sensors.items():\n",
-    "#     covar = sensor.getCovarianceMatrix()\n",
-    "#     covar = np.reshape(list(covar), (16,16))\n",
-    "#     weight = np.linalg.inv(covar)\n",
-    "#     print(weight.shape)\n",
-    "#     print(weight)\n",
-    "#     break\n",
-    "\n",
-    "W = np.eye(meas*2)\n",
-    "W.shape"
-   ]
-  },
-  {
-   "cell_type": "markdown",
-   "metadata": {},
-   "source": [
-    "### Calculate the Residuals"
-   ]
-  },
-  {
-   "cell_type": "code",
-   "execution_count": 14,
-   "metadata": {},
-   "outputs": [
-    {
-     "name": "stdout",
-     "output_type": "stream",
-     "text": [
-      "[24310.77331393  5781.32556815 66386.85944392 24477.82813578\n",
-      " 61697.52995774 -3850.69400608 24693.09889407  3979.97618826\n",
-      " 66809.07423469 23038.98671835 62064.99732782 -5656.1205301\n",
-      "  8607.19702341  4714.2196969  49748.21395913 23758.45889798\n",
-      " 45977.96005535 -4900.49431478  8990.38901787  2929.14218152\n",
-      " 50179.34373588 22319.83544143 46344.64066369 -6689.60771387\n",
-      "  9370.53184807  1119.95729421 50607.64342986 20837.79603425\n",
-      " 46709.14702386 -8488.03087145  5947.61170628  2282.9202359\n",
-      " 46966.13962519 21867.59785778 43295.42520034 -7359.33171226\n",
-      " 18669.1493968  12741.74543108 22691.3614213   4571.98220662\n",
-      " 64682.02340892 23517.40462802 60067.75322359 -5053.10377025\n",
-      " 19059.64321782 11044.21171594 23071.98788752  2780.07251128\n",
-      " 65103.43598616 22074.50764405 60433.95792386 -6847.43800874\n",
-      " 15189.25065202 13936.47463955 19234.6722989   5842.24936223\n",
-      " 61006.31409967 24557.51142794 56621.29617801 -3775.91525368\n",
-      " 15583.18908446 12229.79453668 19618.86722083  4039.33259536\n",
-      " 61429.88499232 23104.13796351 56988.31716723 -5576.30696611\n",
-      " 15972.52956947 10518.11994917 19997.61377629  2246.34103467\n",
-      " 61850.66954113 21633.54129354 57352.87762312 -7356.45420931\n",
-      " 12109.66749693 13400.16690533 16169.0361255   5275.4439656\n",
-      " 57761.04984903 24132.74978865 53547.7971589  -4338.24120735\n",
-      " 12503.26687993 11698.74101547 16551.84732329  3484.47496709\n",
-      " 58185.80069828 22677.14179708 53915.17456566 -6123.59359022\n",
-      " 12893.85988281  9980.8529156  16931.67245681  1687.05936351\n",
-      " 58608.89462176 21201.10297419 54279.91769789 -7908.61127011\n",
-      "  9037.18911614 12843.45556822 13109.69417832  4688.01330765\n",
-      " 54523.64391822 23690.47922123 50483.16138823 -4924.83958711\n",
-      "  9430.51056197 11143.13302735 13491.68182861  2898.36840322\n",
-      " 54950.83444589 22236.39095875 50848.05180864 -6711.49306309\n",
-      "  9820.86619464  9409.99029193 13870.67215274  1095.11104945\n",
-      " 55373.79188347 20738.76725011 51211.64586521 -8490.82904659\n",
-      "  5970.14816731 12269.55785845 10056.28026287  4078.31811898\n",
-      " 51295.08553484 23239.08507285 47422.06495088 -5540.04072397\n",
-      " 47787.03560039 -7319.78548467 51722.43139369 21778.48649689\n",
-      " 10438.17106354  2292.68396337  6363.637289   10566.81503886\n",
-      " 24482.02936494  1504.74285904 61838.17920356 -8138.29979407\n",
-      " 66611.60162671 21063.91058513 21093.08541465  5220.34262174\n",
-      " 17059.97930247 13351.56978568 58473.80883457 -4399.99597816\n",
-      " 62981.11807923 24046.9559593  21397.33046326  3373.6696836\n",
-      " 17374.26501682 11598.66331811 58762.58319686 -6241.93252915\n",
-      " 63321.33500353 22551.0968016  21779.66111466  1420.29976075\n",
-      " 17767.02772276  9748.68126835 59132.00382767 -8200.11409568\n",
-      " 63748.77278736 20985.50221996 17769.1395256   4728.20199944\n",
-      " 13720.69175071 12883.27579609 55144.63087355 -4889.65215322\n",
-      " 59463.35455122 23680.23398589 18150.99810612  2688.35525146\n",
-      " 14114.65169584 10936.79905849 55507.93775695 -6913.17070617\n",
-      " 59889.05093306 22005.92566921 18495.37892446  1014.65305958\n",
-      " 14468.49586849  9342.58450894 55840.1069284  -8582.05082201\n",
-      " 60273.75912628 20648.55898392 14101.08867186  5653.40772573\n",
-      " 10029.04728976 13754.76710571 51483.3849718  -3958.56682057\n",
-      " 55563.92191898 24452.50865521 14716.21084831  4042.94530417\n",
-      " 10655.77534563 12231.61864681 52083.80250699 -5569.39521123\n",
-      " 56234.55189304 23152.58541659 15138.13666049  2260.74867308\n",
-      " 11089.07597776 10533.22756362 52490.77642458 -7343.56389054\n",
-      " 56703.22240654 21696.82718766 11010.20891189  5269.08362572\n",
-      "  6923.02995982 13392.31078761 48387.55119046 -4343.72602214\n",
-      " 52290.67674002 24178.11721799 11432.38024749  3465.27904581\n",
-      "  7356.92393443 11682.00212061 48792.7875792  -6146.96837586\n",
-      " 52760.97773202 22717.49425894 11931.85532366  1726.37967629\n",
-      "  7868.8013221  10021.32384571 49276.511923   -7874.5945107\n",
-      " 53311.93070721 21289.22195978  6449.37321757  5358.01009398\n",
-      " 43825.89004238 -4264.99689196 47452.03867694 24311.81787606\n",
-      "  7143.07232025  3639.79296945 44503.69747966 -5994.07961389\n",
-      " 48212.63490791 22937.29065844 48481.48445545 21444.74703508\n",
-      "  7372.79376263  1815.26729437 44715.98756401 -7808.38692252]\n"
-     ]
-    }
-   ],
-   "source": [
-    "# I just bulk grabbed values from the df to make the Jacobian\n",
-    "# I think it is safe to do that again \n",
-    "\n",
-    "control_network = df\n",
-    "\n",
-    "# grab line sample values of the measures in the df\n",
-    "meas_line = np.array(control_network['line'].values)\n",
-    "meas_sample = np.array(control_network['sample'].values)\n",
-    "# stuff them into one vector line sample line sample\n",
-    "meas_ls = np.zeros((1,2*len(control_network)))[0]\n",
-    "meas_ls[::2] = meas_line\n",
-    "meas_ls[1::2] = meas_sample\n",
-    "\n",
-    "# back project ground points\n",
-    "cn_sensors = [sensors[sn] for sn in control_network['serialnumber']]\n",
-    "ground_points = [csmapi.EcefCoord(x, y, z) for \n",
-    "                 x, y, z in zip(control_network['adjustedX'],\n",
-    "                                control_network['adjustedY'],\n",
-    "                                control_network['adjustedZ'])]\n",
-    "gp_line = []\n",
-    "gp_sample = []\n",
-    "for sensor, gp in zip(cn_sensors, ground_points):\n",
-    "    img_coord = sensor.groundToImage(gp)\n",
-    "    gp_line.append(img_coord.line)\n",
-    "    gp_sample.append(img_coord.samp)\n",
-    "    \n",
-    "gp_line = np.array(gp_line)\n",
-    "gp_sample = np.array(gp_sample)\n",
-    "# stuff them into one vector line sample line sample\n",
-    "gp_ls = np.zeros((1,2*len(control_network)))[0]\n",
-    "gp_ls[::2] = gp_line\n",
-    "gp_ls[1::2] = gp_sample\n",
-    "\n",
-    "# compare\n",
-    "V = gp_ls - meas_ls\n",
-    "print(V)"
+   "source": [
+    "J = compute_jacobian(cnet, sensors, solve_parameters, column_dict)"
+   ]
+  },
+  {
+   "cell_type": "markdown",
+   "metadata": {},
+   "source": [
+    "## Bundle Iteration"
    ]
   },
   {
    "cell_type": "code",
    "execution_count": 9,
    "metadata": {
-    "collapsed": true
+    "scrolled": true
    },
    "outputs": [],
-   "source": []
-  },
-  {
-   "cell_type": "markdown",
-   "metadata": {},
-   "source": [
-    "### Bundle Iteration"
-   ]
-  },
-  {
-   "cell_type": "code",
-<<<<<<< HEAD
-   "execution_count": 15,
-=======
+   "source": [
+    "def bundle_iteration(J, V, W_parameters, W_observations):\n",
+    "    \"\"\"\n",
+    "    Parameters\n",
+    "    ----------\n",
+    "    J  :  ndarray\n",
+    "          The Jacobian matrix\n",
+    "    V  :  np.array\n",
+    "          An array of residuals of the difference between registered measure \n",
+    "          and back projected ground points in image space.\n",
+    "    W_parameters  :  ndarray \n",
+    "                     The parameter weight matrix (i.e.: sensor parameters and point weights)\n",
+    "    W_observations  :  ndarray\n",
+    "                     The observation weight matrix (i.e.: measure weights)\n",
+    "    \n",
+    "    Returns\n",
+    "    -------\n",
+    "    N  :  np.ndarray\n",
+    "          Normal equation matrix \n",
+    "    \n",
+    "    dX  :  np.ndarray\n",
+    "           An array of updated parameter values\n",
+    "    \"\"\"\n",
+    "    \n",
+    "    N = J.T.dot(W_observations).dot(J) + W_parameters\n",
+    "    C = J.T.dot(W_observations).dot(V)\n",
+    "    dX = np.linalg.inv(N).dot(C)\n",
+    "    return N, dX"
+   ]
+  },
+  {
+   "cell_type": "code",
    "execution_count": 10,
->>>>>>> a83c4896
    "metadata": {},
    "outputs": [
     {
      "name": "stdout",
      "output_type": "stream",
      "text": [
-<<<<<<< HEAD
-      "(169,)\n"
-=======
       "(129,)\n"
->>>>>>> a83c4896
-     ]
-    }
-   ],
-   "source": [
-    "N = J.T.dot(W).dot(J)\n",
-    "# print(N)\n",
-    "dX = np.linalg.inv(N).dot(J.T).dot(W).dot(V)\n",
+     ]
+    }
+   ],
+   "source": [
+    "N, dX = bundle_iteration(J, V, W_params, W_observations)\n",
     "print(dX.shape)"
    ]
   },
   {
-   "cell_type": "code",
-   "execution_count": 16,
+   "cell_type": "markdown",
+   "metadata": {},
+   "source": [
+    "## Calculate Updated Sigma0"
+   ]
+  },
+  {
+   "cell_type": "code",
+   "execution_count": 11,
    "metadata": {},
    "outputs": [
     {
      "name": "stdout",
      "output_type": "stream",
      "text": [
-      "[-4.37051367e+13  1.01131825e+14  1.72090838e+14  1.55739248e+13\n",
-      "  3.84252539e+13 -3.07710857e+13 -4.12232914e+12  1.92536263e+12\n",
-      " -1.86302139e+10 -1.56272017e+12 -7.37143161e+11  5.51608467e+09\n",
-      "  3.41579384e+09  1.74986337e+10  1.14784057e+09  2.22425402e+09\n",
-      "  1.66982774e+14  5.53215743e+13  8.34072144e+13 -6.95301561e+13\n",
-      " -8.06990245e+13  8.73512453e+13 -6.43425049e+11 -8.25855512e+12\n",
-      " -1.25295449e+10  3.46295894e+12  3.94916118e+12  2.37781474e+10\n",
-      " -5.50568588e+10 -1.75388170e+11 -9.88072399e+09  1.91565492e+10\n",
-      "  3.06535901e+12 -1.30263327e+14 -1.10452474e+14 -9.33669042e+11\n",
-      "  3.57760888e+13  1.74974634e+12  6.32461436e+12 -1.14781231e+11\n",
-      "  7.77598129e+09 -1.46356526e+12  2.02780101e+10 -4.20640779e+09\n",
-      "  7.96167156e+07  1.18468209e+09  3.48625098e+08 -5.78234007e+09\n",
-      "  3.87916717e+13 -1.62047541e+14 -6.98115387e+12 -1.69262095e+13\n",
-      "  4.62228806e+13  1.22087938e+13  6.25561483e+12 -1.71927912e+12\n",
-      "  5.88753201e+10 -2.02408281e+12  7.76315124e+11 -3.35642024e+10\n",
-      "  9.42511226e+08 -7.26703358e+09  3.18066981e+09  2.60700910e+09\n",
-      " -1.54402630e+09 -5.75778301e+08 -4.51626194e+09 -4.99333389e+08\n",
-      " -3.02229783e+08 -7.51962518e+08  1.98332927e+08  1.17155838e+08\n",
-      " -6.81053628e+08  1.20128549e+08  6.17052498e+07 -2.99565946e+08\n",
-      " -1.54844439e+08 -1.10790731e+08  6.12711914e+08  3.95949168e+08\n",
-      "  9.96101579e+06  2.90736125e+09 -2.89985868e+08 -1.48360499e+08\n",
-      " -1.38794005e+09  8.44622197e+06 -1.11660328e+08  3.46887419e+08\n",
-      " -7.29808747e+07  5.62150593e+06 -1.91175996e+09  1.00298506e+08\n",
-      "  7.52501710e+06 -4.26397520e+08  2.58974117e+08  6.05306136e+07\n",
-      " -7.62032724e+07  1.60800366e+08  6.40803235e+07 -5.20806380e+08\n",
-      "  1.51474163e+08  4.06564184e+07 -8.82944993e+07  1.54408749e+08\n",
-      "  5.17771121e+07 -2.91342757e+08  1.27099098e+08  4.57946474e+07\n",
-      " -9.82502658e+07  1.23989564e+08  4.98548458e+07 -1.74171853e+08\n",
-      "  1.27479716e+08  5.18493689e+07 -1.58398937e+08  1.15166253e+08\n",
-      "  4.03702197e+07  2.43096147e+07  1.09844084e+08  4.46833769e+07\n",
-      " -7.86584958e+07 -8.22503043e+08 -3.98216596e+08 -1.92568886e+09\n",
-      " -4.96031577e+07 -5.66055615e+07 -8.30420139e+08  6.95411101e+07\n",
-      " -1.20807282e+07 -6.41783620e+08  1.59384349e+08  3.17909705e+05\n",
-      " -2.94537970e+08  9.85330303e+07  1.54649981e+07 -3.27970505e+08\n",
-      "  1.48621216e+08  4.09697899e+07 -3.10083102e+08  1.75613967e+08\n",
-      "  3.98778962e+07 -1.79542751e+08  1.29771546e+08  3.95492108e+07\n",
-      " -1.01226064e+08  1.33311883e+08  4.42275914e+07 -1.31990220e+08\n",
-      "  1.39396344e+08  4.64781568e+07 -1.30085312e+08  1.21590293e+08\n",
-      "  4.48629060e+07 -4.00659059e+07  1.22297579e+08  4.82098235e+07\n",
-      " -3.94094789e+07  1.26674586e+08  4.99753344e+07 -3.81976426e+07\n",
-      "  1.25536165e+08  4.40870980e+07 -4.81220911e+07  1.27030980e+08\n",
-      "  4.67255578e+07 -4.77093365e+07  1.28735696e+08  4.92921151e+07\n",
-      " -4.85069612e+07]\n"
-     ]
-    }
-   ],
-   "source": [
-    "print(dX)"
-   ]
-  },
-  {
-   "cell_type": "code",
-<<<<<<< HEAD
-   "execution_count": null,
-   "metadata": {
-    "collapsed": true
-   },
-   "outputs": [],
-   "source": []
-  },
-  {
-   "cell_type": "markdown",
-   "metadata": {},
-=======
-   "execution_count": 11,
-   "metadata": {},
-   "outputs": [
-    {
-     "name": "stdout",
-     "output_type": "stream",
-     "text": [
       "1.3539087789122572\n"
      ]
     }
    ],
->>>>>>> a83c4896
-   "source": [
-    "### Redundancy Number Calculation"
-   ]
-  },
-  {
-   "cell_type": "code",
-   "execution_count": null,
-   "metadata": {
-    "collapsed": true
-   },
-   "outputs": [],
-   "source": []
-  },
-  {
-   "cell_type": "code",
-   "execution_count": null,
-   "metadata": {
-    "collapsed": true
-   },
-   "outputs": [],
-   "source": []
-  },
-  {
-   "cell_type": "code",
-   "execution_count": null,
-   "metadata": {
-    "collapsed": true
-   },
-   "outputs": [],
-   "source": []
-  },
-  {
-   "cell_type": "markdown",
-   "metadata": {},
-   "source": [
-    "### Visualizing Ground Points"
-   ]
-  },
-  {
-   "cell_type": "code",
-<<<<<<< HEAD
-   "execution_count": null,
-   "metadata": {
-    "collapsed": true
-   },
-   "outputs": [],
-   "source": [
-    "import pyproj\n",
-    "\n",
-    "a = 3396190\n",
-    "b = 3376200\n",
-    "ecef = pyproj.Proj(proj='geocent',\n",
-    "                   a=a,\n",
-    "                   b=b)\n",
-    "lla = pyproj.Proj(proj='longlat',\n",
-    "                  a=a,\n",
-    "                  b=b)\n",
-    "\n",
-    "# Compute the lat/lons from the ecef coords\n",
-    "lons, lats, alts = pyproj.transform(ecef, lla, df['adjustedX'].values, df['adjustedY'].values, df['adjustedZ'].values)\n",
-    "df['longitude'] = lons\n",
-    "df['latitude'] = lats\n",
-    "df['altitudes'] = alts\n"
-   ]
-  },
-  {
-   "cell_type": "code",
-   "execution_count": null,
-   "metadata": {
-    "scrolled": false
-   },
-   "outputs": [],
-=======
+   "source": [
+    "dof = W_observations.shape[0] - W_params.shape[0]\n",
+    "updated_sigma0 = np.sqrt((V.dot(W_observations).dot(V) - dX.dot(J.T).dot(W_observations).dot(V))/dof)\n",
+    "print(updated_sigma0)"
+   ]
+  },
+  {
+   "cell_type": "markdown",
+   "metadata": {},
+   "source": [
+    "## Redundancy Number"
+   ]
+  },
+  {
+   "cell_type": "code",
    "execution_count": 12,
    "metadata": {},
    "outputs": [
@@ -1462,76 +388,32 @@
      "output_type": "display_data"
     }
    ],
->>>>>>> a83c4896
-   "source": [
-    "from mpl_toolkits.mplot3d import Axes3D  # noqa: F401 unused import\n",
-    "\n",
-    "for isn, group in df.groupby('serialnumber'):\n",
-    "    x = list(group.adjustedX)\n",
-    "    y = list(group.adjustedY)\n",
-    "    z = list(group.adjustedZ)\n",
-    "    lat = list(group.latitude)\n",
-    "    lon = list(group.longitude)\n",
-    "    alts = list(group.altitudes)\n",
-    "    \n",
-    "    print(isn)\n",
-    "    fig = plt.figure(figsize=(10, 5))\n",
-    "    ax1 = fig.add_subplot(121, projection='3d')\n",
-    "    ax1.scatter(x, y, z)\n",
-    "    \n",
-    "    ax2 = fig.add_subplot(122, projection='3d')\n",
-    "    ax2.scatter(lat, lon, alts)\n",
-    "    \n",
-    "#     ax.view_init(0,45)\n",
-    "\n",
-    "    "
-   ]
-  },
-  {
-   "cell_type": "markdown",
-   "metadata": {},
-   "source": [
-<<<<<<< HEAD
-    "### Jigsaw Parameter, For Referance"
-   ]
-  },
-  {
-   "cell_type": "code",
-   "execution_count": null,
-   "metadata": {
-    "collapsed": true
-   },
-   "outputs": [],
-   "source": [
-    "jigsaw fromlist=bundled_cubes_100CV.lis cnet=wTestingGround.100Covar.bundle.filtered.net \n",
-    "onet=wTestingGround.100Covar.bundle.filtered.bundle.net file_prefix=bundle2_100CV radius=yes \n",
-    "twist=yes camsolve=accelerations overexisting=yes camera_angles_sigma=0.25 camera_angular_velocity_sigma=.1 \n",
-    "camera_angular_acceleration_sigma=.01 point_radius_sigma=50 update=yes\n"
-   ]
-  },
-  {
-   "cell_type": "markdown",
-   "metadata": {},
-   "source": [
-    "### Get Current Parameters"
-=======
+   "source": [
+    "# redundancy for every measure\n",
+    "# vector will hold same order as the measures in the cnet df\n",
+    "# def compute_measure_redundancy\n",
+    "def compute_redundancy(N, W_observations, J):\n",
+    "    Qxx = np.linalg.inv(N)\n",
+    "    Qvv = np.linalg.inv(W_observations) - J.dot(Qxx).dot(J.T)\n",
+    "    r = np.diagonal(Qvv.dot(W_observations))\n",
+    "    \n",
+    "    return r\n",
+    "\n",
+    "r = compute_redundancy(N, W_observations, J)\n",
+    "print(f'Minimum redundancy: {min(r)}')\n",
+    "print(f'Maximum redundancy: {max(r)}')\n",
+    "plt.boxplot(r)"
+   ]
+  },
+  {
+   "cell_type": "markdown",
+   "metadata": {},
+   "source": [
     "## Whole bundle process in a loop"
->>>>>>> a83c4896
-   ]
-  },
-  {
-   "cell_type": "code",
-<<<<<<< HEAD
-   "execution_count": null,
-   "metadata": {
-    "collapsed": true
-   },
-   "outputs": [],
-   "source": [
-    "sensor = sensors['MRO/CTX/1085197697:073']\n",
-    "parameter_values = [sensor.getParameterValue(i+17) for i in range(sensor.getNumParameters())]\n",
-    "print(parameter_values)"
-=======
+   ]
+  },
+  {
+   "cell_type": "code",
    "execution_count": 13,
    "metadata": {},
    "outputs": [
@@ -1604,7 +486,6 @@
     "        print(f'change in sigma0 of {abs(sigma0 - old_sigma0)} converged!')\n",
     "        break\n",
     "    "
->>>>>>> a83c4896
    ]
   },
   {
@@ -1612,13 +493,7 @@
    "execution_count": null,
    "metadata": {},
    "outputs": [],
-   "source": [
-    "# GET ALL PARAMETER VALUES (position x shift, position y shift, etc.)\n",
-    "for key in sensors:\n",
-    "    sensor = sensors[key]\n",
-    "    parameter_values = [sensor.getParameterValue(i) for i in range(sensor.getNumParameters())]\n",
-    "    print(parameter_values)"
-   ]
+   "source": []
   }
  ],
  "metadata": {
@@ -1641,5 +516,5 @@
   }
  },
  "nbformat": 4,
- "nbformat_minor": 4
+ "nbformat_minor": 2
 }